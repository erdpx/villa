#ifndef VESUVIUS_H
#define VESUVIUS_H

// Vesuvius-c notes:
// - in order to use Vesuvius-c, define VESUVIUS_IMPL in one .c file and then #include "vesuvius-c.h"
// - when passing pointers to a _new function in order to fill out fields in the struct (e.g. vs_mesh_new)
//   the struct will take ownership of the pointer and the pointer shall be cleaned up in the _free function.
//   The caller loses ownership of the pointer. This does NOT include char* for strings like paths or URLs
//     - e.g. vs_vol_new(char* cache, char* url) does _not_ subsume either pointer. If they are not literals
//       then the caller is responsible for cleaning up the char*
// - index order is in Z Y X order
// - a 0 return code indicates success for functions that do NOT return a pointer
// - a non zero return code _can_ indicate failure
//    - this is often on a case by case basis, but is quite often the case for functions that take out parameters
//      or are otherwise side-effect-ful
// - a NULL pointer indicates failure for functions that return a pointer
// - It is the caller's responsibility to clean up pointers returned by Vesuvius APIs
//   - some structures, such as chunk and volume, have custom _free functions which should be called
//     which will free any pointers contained within the structure that have been allocated, f.ex. in _new
//     AND will also free the pointer itself
//   - this applies to both function return values and out parameters passed as pointer pointers
//   - for pointers to primitive types the caller should just call free() on the pointer

#include <ctype.h>
#include <limits.h>
#include <stddef.h>
#include <stdio.h>
#include <stdlib.h>
#include <string.h>
#include <curl/curl.h>
#include <json-c/json.h>
#include <blosc2.h>
#include <sys/stat.h>
#include <sys/types.h>
#include <errno.h>
#include <float.h>

// Buffer size for metadata JSON and URL
#define BUFFER_SIZE 4096
#define URL_SIZE 256

#define CACHE_CAPACITY 100  // Define the LRU cache capacity
#define CACHE_DIR ".vesuvius-cache"

// Struct for scroll volume regions
typedef struct {
    int x_start;
    int x_width;
    int y_start;
    int y_height;
    int z_start;
    int z_depth;
} RegionOfInterest;

typedef struct {
    unsigned char *data;
    size_t size;
} MemoryChunk;

typedef struct LRUNode {
    int chunk_x;
    int chunk_y;
    int chunk_z;
    MemoryChunk chunk;
    struct LRUNode *prev;
    struct LRUNode *next;
} LRUNode;

typedef struct {
    LRUNode *head;
    LRUNode *tail;
    LRUNode *cache[CACHE_CAPACITY];
    int count;
} LRUCache;

typedef struct {
    float x, y, z;
} Vertex;

typedef struct {
    int v1, v2, v3;  // Indices of the triangle's vertices
} Triangle;

typedef struct {
    Vertex *vertices;
    Triangle *triangles;
    size_t vertex_count;
    size_t triangle_count;
} TriangleMesh;

// Function prototypes
static size_t write_callback(void *ptr, size_t size, size_t nmemb, void *stream);
static int fetch_metadata(const char *url, char *buffer);
static int parse_metadata(const char *buffer);
int load_shape_and_chunksize(void);

void init_vesuvius(const char *scroll_id, int energy, double resolution);

LRUCache *init_cache();
LRUNode *get_cache(LRUCache *cache, int chunk_x, int chunk_y, int chunk_z);
void put_cache(LRUCache *cache, int chunk_x, int chunk_y, int chunk_z, MemoryChunk chunk);
void move_to_head(LRUCache *cache, LRUNode *node);
void evict_from_cache(LRUCache *cache);
int hash_key(int chunk_x, int chunk_y, int chunk_z);

size_t write_data(void *ptr, size_t size, size_t nmemb, MemoryChunk *chunk);

int fetch_zarr_chunk(int chunk_x, int chunk_y, int chunk_z, MemoryChunk *chunk);

int get_volume_voxel(int x, int y, int z, unsigned char *value);
int get_volume_roi(RegionOfInterest region, unsigned char *volume);
int get_volume_slice(RegionOfInterest region, unsigned char *slice);

int write_bmp(const char *filename, unsigned char *image, int width, int height);
int create_directories(const char *path);
int write_chunk_to_disk(int chunk_x, int chunk_y, int chunk_z, MemoryChunk *chunk);
int read_chunk_from_disk(int chunk_x, int chunk_y, int chunk_z, MemoryChunk *chunk);
char *get_cache_path(int chunk_x, int chunk_y, int chunk_z);

char *get_obj_cache_path(const char *id);
int download_obj_file(const char *id, const char *cache_path);
int fetch_obj_file(const char *id, char **obj_file_path);
int parse_obj_file(const char *file_path, TriangleMesh *mesh);
int get_triangle_mesh(const char *id, TriangleMesh *mesh);
int write_trianglemesh_to_obj(const char *filename, const TriangleMesh *mesh);
RegionOfInterest get_mesh_bounding_box(const TriangleMesh *mesh);
void reset_mesh_origin_to_roi(TriangleMesh *mesh, const RegionOfInterest *roi);

#ifdef VESUVIUS_IMPL

// Global cache
LRUCache *cache;

// Global variable to store the dynamically constructed Zarr URL
char ZARR_URL[URL_SIZE] = {0};  // Initially empty

// Variables to hold Zarr's chunk sizes and shape, initially set to -1 to indicate uninitialized
int CHUNK_SIZE_X = -1, CHUNK_SIZE_Y = -1, CHUNK_SIZE_Z = -1;
int SHAPE_X = -1, SHAPE_Y = -1, SHAPE_Z = -1;

// Internal function to write data fetched by cURL
static size_t write_callback(void *ptr, size_t size, size_t nmemb, void *stream) {
    strncat((char *)stream, (char *)ptr, size * nmemb);
    return size * nmemb;
}

// Fetches the metadata JSON from the specified Zarr directory URL
static int fetch_metadata(const char *url, char *buffer) {
    CURL *curl;
    CURLcode res;

    // Construct the full URL to the `.zarray` metadata file
    char metadata_url[URL_SIZE];
    snprintf(metadata_url, URL_SIZE, "%s.zarray", url);

    curl = curl_easy_init();
    if (curl) {
        curl_easy_setopt(curl, CURLOPT_URL, metadata_url);
        curl_easy_setopt(curl, CURLOPT_WRITEFUNCTION, write_callback);
        curl_easy_setopt(curl, CURLOPT_WRITEDATA, buffer);
        res = curl_easy_perform(curl);
        curl_easy_cleanup(curl);

        if (res != CURLE_OK) {
            fprintf(stderr, "curl_easy_perform() failed: %s\n", curl_easy_strerror(res));
            return -1;
        }
    } else {
        fprintf(stderr, "Failed to initialize curl\n");
        return -1;
    }
    return 0;
}

// Parses the metadata JSON to retrieve chunk sizes and shape
static int parse_metadata(const char *buffer) {
    struct json_object *parsed_json, *chunks, *shape;

    parsed_json = json_tokener_parse(buffer);
    if (parsed_json == NULL) {
        fprintf(stderr, "Failed to parse JSON\n");
        return -1;
    }

    // Extract "chunks" and "shape" arrays from JSON
    if (!json_object_object_get_ex(parsed_json, "chunks", &chunks) ||
        !json_object_object_get_ex(parsed_json, "shape", &shape)) {
        fprintf(stderr, "Missing 'chunks' or 'shape' in metadata\n");
        json_object_put(parsed_json);
        return -1;
    }

    // Set chunk sizes from "chunks" array
    CHUNK_SIZE_Z = json_object_get_int(json_object_array_get_idx(chunks, 0));
    CHUNK_SIZE_Y = json_object_get_int(json_object_array_get_idx(chunks, 1));
    CHUNK_SIZE_X = json_object_get_int(json_object_array_get_idx(chunks, 2));

    // Set shape sizes from "shape" array
    SHAPE_Z = json_object_get_int(json_object_array_get_idx(shape, 0));
    SHAPE_Y = json_object_get_int(json_object_array_get_idx(shape, 1));
    SHAPE_X = json_object_get_int(json_object_array_get_idx(shape, 2));

    json_object_put(parsed_json);  // Free JSON object
    return 0;
}

// Public function to initialize chunk sizes and shape
int load_shape_and_chunksize() {
    char buffer[BUFFER_SIZE] = {0};

    if (fetch_metadata(ZARR_URL, buffer) != 0) {
        fprintf(stderr, "Failed to fetch metadata\n");
        return -1;
    }
    if (parse_metadata(buffer) != 0) {
        fprintf(stderr, "Failed to parse metadata\n");
        return -1;
    }

    return 0;
}

// Function to write data to memory (used by curl)
size_t write_data(void *ptr, size_t size, size_t nmemb, MemoryChunk *chunk) {
    size_t realsize = size * nmemb;
    chunk->data = (unsigned char *)realloc(chunk->data, chunk->size + realsize);
    if (chunk->data == NULL) {
        fprintf(stderr, "Not enough memory (realloc returned NULL)\n");
        return 0;
    }
    memcpy(&(chunk->data[chunk->size]), ptr, realsize);
    chunk->size += realsize;
    return realsize;
}

// Initialize the vesuvius library with dynamic URL construction
void init_vesuvius(const char *scroll_id, int energy, double resolution) {
    // Construct the ZARR_URL based on the provided parameters, stopping at the directory
    snprintf(ZARR_URL, URL_SIZE,
             "https://dl.ash2txt.org/other/dev/scrolls/%s/volumes/%dkeV_%.2fum.zarr/0/",
             scroll_id, energy, resolution);

    // Load shape and chunk size from the dynamically constructed ZARR_URL
    if (load_shape_and_chunksize() != 0) {
        fprintf(stderr, "Failed to load shape and chunk size\n");
        exit(EXIT_FAILURE);  // Exit if metadata loading fails
    }

    // Print shape and chunk size to verify
    printf("Loaded Zarr metadata from: %s\n", ZARR_URL);
    printf("Shape: X=%d, Y=%d, Z=%d\n", SHAPE_X, SHAPE_Y, SHAPE_Z);
    printf("Chunk Size: X=%d, Y=%d, Z=%d\n", CHUNK_SIZE_X, CHUNK_SIZE_Y, CHUNK_SIZE_Z);

    // Initialize cache (assuming init_cache() initializes the cache system)
    cache = init_cache();
}

// Initialize the LRU cache
LRUCache *init_cache() {
    LRUCache *cache = (LRUCache *)malloc(sizeof(LRUCache));
    cache->head = NULL;
    cache->tail = NULL;
    cache->count = 0;

    // Initialize all cache entries to NULL
    for (int i = 0; i < CACHE_CAPACITY; i++) {
        cache->cache[i] = NULL;
    }

    return cache;
}

// Hash function to generate a key for the cache
int hash_key(int chunk_x, int chunk_y, int chunk_z) {
    // Ensure the hash key is non-negative and within the bounds of CACHE_CAPACITY
    return abs((chunk_x * 73856093) ^ (chunk_y * 19349663) ^ (chunk_z * 83492791)) % CACHE_CAPACITY;
}

// Get path for disk cache based on chunk coordinates
char *get_cache_path(int chunk_x, int chunk_y, int chunk_z) {
    char *path = (char *)malloc(512 * sizeof(char));
    snprintf(path, 512, "%s/other/dev/scrolls/1/volumes/54keV_7.91um.zarr/0/%d/%d/%d", CACHE_DIR, chunk_z, chunk_y, chunk_x);
    return path;
}

// Helper function to create directories recursively
int create_directories(const char *path) {
    char temp_path[512];
    snprintf(temp_path, sizeof(temp_path), "%s", path);

    for (char *p = temp_path + 1; *p; p++) {
        if (*p == '/') {
            *p = '\0';  // Temporarily terminate the string
            if (mkdir(temp_path, 0755) != 0 && errno != EEXIST) {
                return -1;  // Failed to create directory
            }
            *p = '/';  // Restore the original slash
        }
    }

    // Create the last directory in the path
    if (mkdir(temp_path, 0755) != 0 && errno != EEXIST) {
        return -1;  // Failed to create final directory
    }

    return 0;  // Success
}

int write_chunk_to_disk(int chunk_x, int chunk_y, int chunk_z, MemoryChunk *chunk) {
    char *path = get_cache_path(chunk_x, chunk_y, chunk_z);

    // Ensure the directory structure is created recursively
    char *dir = strdup(path);
    char *last_slash = strrchr(dir, '/');
    if (last_slash) {
        *last_slash = '\0';  // Remove the file name, keeping only the directory path
        if (create_directories(dir) != 0) {
            fprintf(stderr, "Failed to create directory: %s\n", dir);
            free(dir);
            free(path);
            return -1;
        }
    }
    free(dir);

    // Write chunk data to disk
    FILE *file = fopen(path, "wb");
    if (!file) {
        fprintf(stderr, "Failed to open file: %s\n", path);
        free(path);
        return -1;
    }

    fwrite(chunk->data, sizeof(unsigned char), chunk->size, file);
    fclose(file);
    free(path);

    return 0;
}


// Read a chunk from disk cache
int read_chunk_from_disk(int chunk_x, int chunk_y, int chunk_z, MemoryChunk *chunk) {
    char *path = get_cache_path(chunk_x, chunk_y, chunk_z);

    FILE *file = fopen(path, "rb");
    if (!file) {
        free(path);
        return -1; // File does not exist
    }

    fseek(file, 0, SEEK_END);
    long file_size = ftell(file);
    fseek(file, 0, SEEK_SET);

    chunk->data = (unsigned char *)malloc(file_size);
    if (chunk->data == NULL) {
        fclose(file);
        free(path);
        return -1;
    }

    fread(chunk->data, sizeof(unsigned char), file_size, file);
    chunk->size = file_size;

    fclose(file);
    free(path);
    return 0;
}

// Get chunk from the cache
LRUNode *get_cache(LRUCache *cache, int chunk_x, int chunk_y, int chunk_z) {
    int key = hash_key(chunk_x, chunk_y, chunk_z);
    LRUNode *node = cache->cache[key];

    // Check if the node matches the requested chunk coordinates
    if (node && node->chunk_x == chunk_x && node->chunk_y == chunk_y && node->chunk_z == chunk_z) {
        move_to_head(cache, node);  // Move the node to the head (most recently used)
        return node;
    }
    return NULL;
}

// Put a chunk into the cache
void put_cache(LRUCache *cache, int chunk_x, int chunk_y, int chunk_z, MemoryChunk chunk) {
    int key = hash_key(chunk_x, chunk_y, chunk_z);
    LRUNode *node = (LRUNode *)malloc(sizeof(LRUNode));

    node->chunk_x = chunk_x;
    node->chunk_y = chunk_y;
    node->chunk_z = chunk_z;
    node->chunk = chunk;
    node->prev = NULL;
    node->next = cache->head;

    if (cache->head != NULL) {
        cache->head->prev = node;
    }
    cache->head = node;

    if (cache->tail == NULL) {
        cache->tail = node;
    }

    // If the cache is full, evict the least recently used node
    if (cache->count == CACHE_CAPACITY) {
        evict_from_cache(cache);
    } else {
        cache->count++;
    }

    cache->cache[key] = node;
}

// Move a node to the head of the LRU cache (most recently used)
void move_to_head(LRUCache *cache, LRUNode *node) {
    if (node == cache->head) return;

    if (node->prev) {
        node->prev->next = node->next;
    }
    if (node->next) {
        node->next->prev = node->prev;
    }

    if (node == cache->tail) {
        cache->tail = node->prev;
    }

    node->prev = NULL;
    node->next = cache->head;

    if (cache->head != NULL) {
        cache->head->prev = node;
    }
    cache->head = node;
}

// Evict the least recently used node from the cache
void evict_from_cache(LRUCache *cache) {
    if (cache->tail == NULL) return;

    LRUNode *node = cache->tail;

    if (cache->tail->prev) {
        cache->tail->prev->next = NULL;
    }
    cache->tail = cache->tail->prev;

    int key = hash_key(node->chunk_x, node->chunk_y, node->chunk_z);
    cache->cache[key] = NULL;

    free(node->chunk.data);
    free(node);
}

// Get chunk from the cache, disk, or fetch it
int fetch_zarr_chunk(int chunk_x, int chunk_y, int chunk_z, MemoryChunk *chunk) {
    LRUNode *cached_node = get_cache(cache, chunk_x, chunk_y, chunk_z);
    if (cached_node) {
        *chunk = cached_node->chunk;
        return 0;
    }

    // Try reading from disk cache
    if (read_chunk_from_disk(chunk_x, chunk_y, chunk_z, chunk) == 0) {
        put_cache(cache, chunk_x, chunk_y, chunk_z, *chunk);  // Store in memory cache
        return 0;
    }

    // Fetch the chunk from the server
    CURL *curl;
    CURLcode res;
    char url[512];

    snprintf(url, sizeof(url), "%s%d/%d/%d", ZARR_URL, chunk_z, chunk_y, chunk_x);
    chunk->data = (unsigned char *)malloc(1);
    chunk->size = 0;

    curl = curl_easy_init();
    if (curl) {
        curl_easy_setopt(curl, CURLOPT_URL, url);
        curl_easy_setopt(curl, CURLOPT_WRITEFUNCTION, write_data);
        curl_easy_setopt(curl, CURLOPT_WRITEDATA, (void *)chunk);

        res = curl_easy_perform(curl);
        if (res != CURLE_OK) {
            fprintf(stderr, "curl_easy_perform() failed: %s\n", curl_easy_strerror(res));
            curl_easy_cleanup(curl);
            return -1;
        }
        curl_easy_cleanup(curl);

        // Decompress the chunk using Blosc
        unsigned char *decompressed_data = (unsigned char *)malloc(CHUNK_SIZE_Z * CHUNK_SIZE_Y * CHUNK_SIZE_X);
        int decompressed_size = blosc2_decompress(chunk->data, chunk->size, decompressed_data, CHUNK_SIZE_Z * CHUNK_SIZE_Y * CHUNK_SIZE_X);
        if (decompressed_size < 0) {
            fprintf(stderr, "Blosc2 decompression failed: %d\n", decompressed_size);
            free(chunk->data);
            free(decompressed_data);
            return -1;
        }

        // Free the compressed data and update the chunk with the decompressed data
        free(chunk->data);
        chunk->data = decompressed_data;
        chunk->size = decompressed_size;

        // Store in memory and disk cache
        put_cache(cache, chunk_x, chunk_y, chunk_z, *chunk);
        write_chunk_to_disk(chunk_x, chunk_y, chunk_z, chunk);
    }
    return 0;
}

// Function to retrieve the value at a specific (x, y, z) index
int get_volume_voxel(int x, int y, int z, unsigned char *value) {
    // Calculate the corresponding chunk indices
    int chunk_x = x / CHUNK_SIZE_X;
    int chunk_y = y / CHUNK_SIZE_Y;
    int chunk_z = z / CHUNK_SIZE_Z;

    // Calculate the local indices within the chunk
    int local_x = x % CHUNK_SIZE_X;
    int local_y = y % CHUNK_SIZE_Y;
    int local_z = z % CHUNK_SIZE_Z;

    // Fetch the chunk data
    MemoryChunk chunk = {0};
    if (fetch_zarr_chunk(chunk_x, chunk_y, chunk_z, &chunk) != 0) {
        fprintf(stderr, "Failed to fetch Zarr chunk\n");
        return -1;
    }

    // Retrieve the value from the chunk data
    *value = chunk.data[local_z * CHUNK_SIZE_X * CHUNK_SIZE_Y + local_y * CHUNK_SIZE_X + local_x];

    return 0;
}

// Function to fill a 3D volume from the Zarr data
int get_volume_roi(RegionOfInterest region, unsigned char *volume) {
    // Validate boundaries
    if (region.x_start < 0 || region.x_start + region.x_width > SHAPE_X ||
        region.y_start < 0 || region.y_start + region.y_height > SHAPE_Y ||
        region.z_start < 0 || region.z_start + region.z_depth > SHAPE_Z) {
        fprintf(stderr, "Invalid boundaries for the volume\n");
        return -1;
    }

    // Determine the range of chunks needed for the volume
    int chunk_start_x = region.x_start / CHUNK_SIZE_X;
    int chunk_end_x = (region.x_start + region.x_width - 1) / CHUNK_SIZE_X;
    int chunk_start_y = region.y_start / CHUNK_SIZE_Y;
    int chunk_end_y = (region.y_start + region.y_height - 1) / CHUNK_SIZE_Y;
    int chunk_start_z = region.z_start / CHUNK_SIZE_Z;
    int chunk_end_z = (region.z_start + region.z_depth - 1) / CHUNK_SIZE_Z;

    // Loop over all chunks that cover the volume
    for (int chunk_z = chunk_start_z; chunk_z <= chunk_end_z; ++chunk_z) {
        for (int chunk_y = chunk_start_y; chunk_y <= chunk_end_y; ++chunk_y) {
            for (int chunk_x = chunk_start_x; chunk_x <= chunk_end_x; ++chunk_x) {
                // Fetch the chunk data
                MemoryChunk chunk = {0};
                if (fetch_zarr_chunk(chunk_x, chunk_y, chunk_z, &chunk) != 0) {
                    fprintf(stderr, "Failed to fetch Zarr chunk (%d, %d, %d)\n", chunk_x, chunk_y, chunk_z);
                    return -1;
                }

                // Calculate local boundaries within the chunk
                int local_start_x = (chunk_x == chunk_start_x) ? region.x_start % CHUNK_SIZE_X : 0;
                int local_end_x = (chunk_x == chunk_end_x) ? (region.x_start + region.x_width - 1) % CHUNK_SIZE_X : CHUNK_SIZE_X - 1;
                int local_start_y = (chunk_y == chunk_start_y) ? region.y_start % CHUNK_SIZE_Y : 0;
                int local_end_y = (chunk_y == chunk_end_y) ? (region.y_start + region.y_height - 1) % CHUNK_SIZE_Y : CHUNK_SIZE_Y - 1;
                int local_start_z = (chunk_z == chunk_start_z) ? region.z_start % CHUNK_SIZE_Z : 0;
                int local_end_z = (chunk_z == chunk_end_z) ? (region.z_start + region.z_depth - 1) % CHUNK_SIZE_Z : CHUNK_SIZE_Z - 1;

                // Copy the relevant data from the chunk to the volume
                for (int z = local_start_z; z <= local_end_z; ++z) {
                    for (int y = local_start_y; y <= local_end_y; ++y) {
                        memcpy(&volume[((chunk_z * CHUNK_SIZE_Z + z - region.z_start) * region.y_height +
                                        (chunk_y * CHUNK_SIZE_Y + y - region.y_start)) * region.x_width +
                                       (chunk_x * CHUNK_SIZE_X + local_start_x - region.x_start)],
                               &chunk.data[z * CHUNK_SIZE_X * CHUNK_SIZE_Y + y * CHUNK_SIZE_X + local_start_x],
                               local_end_x - local_start_x + 1);
                    }
                }
            }
        }
    }

    return 0;
}

int get_volume_slice(RegionOfInterest region, unsigned char *slice) {
    // Validate boundaries
    if (region.x_start < 0 || region.x_start + region.x_width > SHAPE_X ||
        region.y_start < 0 || region.y_start + region.y_height > SHAPE_Y ||
        region.z_start < 0 || region.z_start + region.z_depth > SHAPE_Z) {
        fprintf(stderr, "Invalid boundaries for the volume\n");
        return -1;
    }

    // Validate depth 1
    if (region.z_depth != 1) {
        fprintf(stderr, "Slice must have z_depth of 1\n");
        return -1;
    }

    // Fetch the volume data for the slice
    unsigned char *volume = (unsigned char *)malloc(region.x_width * region.y_height);
    if (get_volume_roi(region, volume) != 0) {
        fprintf(stderr, "Failed to fetch volume data for slice\n");
        return -1;
    }

    // Copy the slice data from the volume
    for (int y = 0; y < region.y_height; y++) {
        for (int x = 0; x < region.x_width; x++) {
            slice[y * region.x_width + x] = volume[y * region.x_width + x];
        }
    }

    free(volume);
    return 0;
}

// BMP Header Structures
#pragma pack(push, 1) // Ensure no padding
typedef struct {
    uint16_t bfType;
    uint32_t bfSize;
    uint16_t bfReserved1;
    uint16_t bfReserved2;
    uint32_t bfOffBits;
} BMPFileHeader;

typedef struct {
    uint32_t biSize;
    int32_t biWidth;
    int32_t biHeight;
    uint16_t biPlanes;
    uint16_t biBitCount;
    uint32_t biCompression;
    uint32_t biSizeImage;
    int32_t biXPelsPerMeter;
    int32_t biYPelsPerMeter;
    uint32_t biClrUsed;
    uint32_t biClrImportant;
} BMPInfoHeader;
#pragma pack(pop)

// Function to write the image slice to a BMP file
int write_bmp(const char *filename, unsigned char *image, int width, int height) {
    FILE *file = fopen(filename, "wb");
    if (!file) {
        fprintf(stderr, "Failed to open file for writing: %s\n", filename);
        return -1;
    }

    // BMP file and info headers
    BMPFileHeader file_header;
    BMPInfoHeader info_header;

    // Calculate the size of each row including padding
    int rowSize = (width + 3) & ~3; // Round up to the nearest multiple of 4
    int imageSize = rowSize * height;

    // BMP file header
    file_header.bfType = 0x4D42; // 'BM'
    file_header.bfOffBits = sizeof(BMPFileHeader) + sizeof(BMPInfoHeader) + 256 * 4; // File header + Info header + Palette
    file_header.bfSize = file_header.bfOffBits + imageSize;
    file_header.bfReserved1 = 0;
    file_header.bfReserved2 = 0;

    // BMP info header
    info_header.biSize = sizeof(BMPInfoHeader);
    info_header.biWidth = width;
    info_header.biHeight = -height; // Negative height to indicate top-down row order
    info_header.biPlanes = 1;
    info_header.biBitCount = 8; // 8 bits per pixel (grayscale)
    info_header.biCompression = 0;
    info_header.biSizeImage = imageSize;
    info_header.biXPelsPerMeter = 2835; // 72 DPI
    info_header.biYPelsPerMeter = 2835; // 72 DPI
    info_header.biClrUsed = 256;
    info_header.biClrImportant = 256;

    // Write BMP file header
    fwrite(&file_header, sizeof(BMPFileHeader), 1, file);

    // Write BMP info header
    fwrite(&info_header, sizeof(BMPInfoHeader), 1, file);

    // Write the grayscale palette (256 shades of gray)
    for (int i = 0; i < 256; ++i) {
        unsigned char color[4] = {i, i, i, 0}; // R, G, B, Reserved
        fwrite(color, sizeof(unsigned char), 4, file);
    }

    // Write the pixel data with padding
    unsigned char *row = (unsigned char *)malloc(rowSize);
    if (!row) {
        fprintf(stderr, "Memory allocation failed\n");
        fclose(file);
        return -1;
    }

    for (int y = 0; y < height; ++y) {
        // Copy the image row and pad it
        memcpy(row, image + (height - 1 - y) * width, width);
        memset(row + width, 0, rowSize - width); // Pad the row

        // Write the padded row
        fwrite(row, sizeof(unsigned char), rowSize, file);
    }

    free(row);
    fclose(file);
    return 0;
}

char *get_obj_cache_path(const char *id) {
    char *path = (char *)malloc(512 * sizeof(char));
    snprintf(path, 512, "%s/full-scrolls/Scroll1/PHercParis4.volpkg/paths/%s/%s.obj", CACHE_DIR, id, id);
    return path;
}

int download_obj_file(const char *id, const char *cache_path) {
    CURL *curl;
    CURLcode res;
    char url[512];

    snprintf(url, sizeof(url), "https://dl.ash2txt.org/full-scrolls/Scroll1/PHercParis4.volpkg/paths/%s/%s.obj", id, id);
    FILE *file = fopen(cache_path, "wb");
    if (!file) {
        fprintf(stderr, "Failed to open file: %s\n", cache_path);
        return -1;
    }

    curl = curl_easy_init();
    if (curl) {
        curl_easy_setopt(curl, CURLOPT_URL, url);
        curl_easy_setopt(curl, CURLOPT_WRITEDATA, file);
        curl_easy_setopt(curl, CURLOPT_WRITEFUNCTION, fwrite);

        res = curl_easy_perform(curl);
        if (res != CURLE_OK) {
            fprintf(stderr, "curl_easy_perform() failed: %s\n", curl_easy_strerror(res));
            fclose(file);
            curl_easy_cleanup(curl);
            return -1;
        }
        curl_easy_cleanup(curl);
    }
    fclose(file);
    return 0;
}

int fetch_obj_file(const char *id, char **obj_file_path) {
    char *cache_path = get_obj_cache_path(id);

    // Check if file exists in cache
    FILE *file = fopen(cache_path, "r");
    if (file) {
        fclose(file);
        *obj_file_path = cache_path;
        return 0; // File already cached
    }

    // Create directory structure and download the file
    char *dir = strdup(cache_path);
    char *last_slash = strrchr(dir, '/');
    if (last_slash) {
        *last_slash = '\0';
        if (create_directories(dir) != 0) {
            fprintf(stderr, "Failed to create directory: %s\n", dir);
            free(dir);
            free(cache_path);
            return -1;
        }
    }
    free(dir);

    // Download the file
    if (download_obj_file(id, cache_path) != 0) {
        free(cache_path);
        return -1;
    }

    *obj_file_path = cache_path;
    return 0;
}

int parse_obj_file(const char *file_path, TriangleMesh *mesh) {
    FILE *file = fopen(file_path, "r");
    if (!file) {
        fprintf(stderr, "Failed to open .obj file: %s\n", file_path);
        return -1;
    }

    // Initial capacities for vertices and triangles
    size_t vertex_capacity = 100;
    size_t triangle_capacity = 100;

    // Allocate memory for vertices and triangles
    mesh->vertices = (Vertex *)malloc(vertex_capacity * sizeof(Vertex));
    mesh->triangles = (Triangle *)malloc(triangle_capacity * sizeof(Triangle));
    mesh->vertex_count = 0;
    mesh->triangle_count = 0;

    if (!mesh->vertices || !mesh->triangles) {
        fprintf(stderr, "Failed to allocate memory for mesh.\n");
        fclose(file);
        return -1;
    }

    char line[256];
    while (fgets(line, sizeof(line), file)) {
        // Parse vertex line (v)
        if (strncmp(line, "v ", 2) == 0) {
            // Resize the vertex array if capacity is exceeded
            if (mesh->vertex_count >= vertex_capacity) {
                vertex_capacity *= 2;
                mesh->vertices = (Vertex *)realloc(mesh->vertices, vertex_capacity * sizeof(Vertex));
                if (!mesh->vertices) {
                    fprintf(stderr, "Failed to reallocate memory for vertices.\n");
                    fclose(file);
                    return -1;
                }
            }

            // Read vertex coordinates
            sscanf(line + 2, "%f %f %f", &mesh->vertices[mesh->vertex_count].x,
                   &mesh->vertices[mesh->vertex_count].y, &mesh->vertices[mesh->vertex_count].z);
            mesh->vertex_count++;
        }
        // Detect and skip vertex normal line (vn)
        else if (strncmp(line, "vn ", 3) == 0) {
            continue;
        }
        // Detect and skip texture coordinate line (vt)
        else if (strncmp(line, "vt ", 3) == 0) {
            continue;
        }
        // Parse face (f) line
        else if (strncmp(line, "f ", 2) == 0) {
            // Resize the triangle array if capacity is exceeded
            if (mesh->triangle_count >= triangle_capacity) {
                triangle_capacity *= 2;
                mesh->triangles = (Triangle *)realloc(mesh->triangles, triangle_capacity * sizeof(Triangle));
                if (!mesh->triangles) {
                    fprintf(stderr, "Failed to reallocate memory for triangles.\n");
                    fclose(file);
                    return -1;
                }
            }

            // Parse face with vertex indices (ignoring texture and normal indices)
            int v1, v2, v3;
            sscanf(line + 2, "%d/%*d/%*d %d/%*d/%*d %d/%*d/%*d", &v1, &v2, &v3);
            mesh->triangles[mesh->triangle_count].v1 = v1 - 1;  // Convert to 0-based indexing
            mesh->triangles[mesh->triangle_count].v2 = v2 - 1;
            mesh->triangles[mesh->triangle_count].v3 = v3 - 1;
            mesh->triangle_count++;
        }
    }

    fclose(file);
    return 0;
}

int get_triangle_mesh(const char *id, TriangleMesh *mesh) {
    char *obj_file_path = NULL;
    if (fetch_obj_file(id, &obj_file_path) != 0) {
        fprintf(stderr, "Failed to fetch .obj file for ID: %s\n", id);
        return -1;
    }

    if (parse_obj_file(obj_file_path, mesh) != 0) {
        fprintf(stderr, "Failed to parse .obj file: %s\n", obj_file_path);
        free(obj_file_path);
        return -1;
    }

    free(obj_file_path);
    return 0;
}

int write_trianglemesh_to_obj(const char *filename, const TriangleMesh *mesh) {
    FILE *file = fopen(filename, "w");
    if (!file) {
        fprintf(stderr, "Error: Could not open file for writing: %s\n", filename);
        return -1;
    }

    // Write vertices
    for (size_t i = 0; i < mesh->vertex_count; ++i) {
        const Vertex *v = &mesh->vertices[i];
        fprintf(file, "v %f %f %f\n", v->x, v->y, v->z);
    }

    // Write faces (triangles)
    for (size_t i = 0; i < mesh->triangle_count; ++i) {
        const Triangle *t = &mesh->triangles[i];
        // OBJ uses 1-based indexing, so increment the vertex indices by 1
        fprintf(file, "f %d %d %d\n", t->v1 + 1, t->v2 + 1, t->v3 + 1);
    }

    fclose(file);
    return 0;
}

RegionOfInterest get_mesh_bounding_box(const TriangleMesh *mesh) {
    // Initialize the bounding box to extreme values
    float min_x = FLT_MAX, min_y = FLT_MAX, min_z = FLT_MAX;
    float max_x = -FLT_MAX, max_y = -FLT_MAX, max_z = -FLT_MAX;

    // Traverse through all vertices to find the bounding box
    for (size_t i = 0; i < mesh->vertex_count; ++i) {
        const Vertex *v = &mesh->vertices[i];

        if (v->x < min_x) min_x = v->x;
        if (v->y < min_y) min_y = v->y;
        if (v->z < min_z) min_z = v->z;

        if (v->x > max_x) max_x = v->x;
        if (v->y > max_y) max_y = v->y;
        if (v->z > max_z) max_z = v->z;
    }

    // Calculate the dimensions of the bounding box
    RegionOfInterest roi;
    roi.x_start = min_x;
    roi.y_start = min_y;
    roi.z_start = min_z;
    roi.x_width = max_x - min_x;
    roi.y_height = max_y - min_y;
    roi.z_depth = max_z - min_z;

    return roi;
}

void reset_mesh_origin_to_roi(TriangleMesh *mesh, const RegionOfInterest *roi) {
    // Subtract the ROI origin from each vertex in the mesh
    for (size_t i = 0; i < mesh->vertex_count; ++i) {
        mesh->vertices[i].x -= roi->x_start;
        mesh->vertices[i].y -= roi->y_start;
        mesh->vertices[i].z -= roi->z_start;
    }
}

<<<<<<< HEAD
#endif

//vesuvius notes:
// - when passing pointers to a _new function in order to fill out fields in the struct (e.g. vs_mesh_new)
//   the struct will take ownership of the pointer and the pointer shall be cleaned up in the _free function.
//   The caller loses ownership of the pointer
// - index order is in Z Y X order
// - a 0 return code indicates success for functions that do NOT return a pointer
// - a non zero return code indicates failure
// - a NULL pointer indicates failure for functions that return a pointer

// in order to use Vesuvius-c, define VESUVIUS_IMPL in one .c file and then #include "vesuvius-c.h" 
// in order to use curl, which depends on libcurl and ssl, define VESUVIUS_CURL_IMPL 
// in order to use zarr, which depends on cblosc2 and json.h, define VESUVIUS_ZARR_IMPL

=======
>>>>>>> 2d972c2a
#include <stdio.h>
#include <stdlib.h>
#include <ctype.h>
#include <stdint.h>
#include <math.h>
#include <float.h>
#include <stdbool.h>
#include <assert.h>
#include <sys/stat.h>
#include <string.h>
#include <errno.h>
#include <time.h>

#include <curl/curl.h>
#include <blosc2.h>

#if defined(__linux__) || defined(__GLIBC__)
#include <execinfo.h>
#endif

#ifdef NDEBUG
#define ASSERT(expr, msg, ...) ((void)0)
#else
#define ASSERT(expr, msg, ...) do{if(!(expr)){fprintf(stderr,msg __VA_OPT__(,)#__VA_ARGS__); vs__assert_fail_with_backtrace(#expr, __FILE__, __LINE__, __func__);}}while(0)
#endif

#ifdef MAX
#undef MAX
#endif
#define MAX(a,b) (a > b ? a : b)


#ifdef MIN
#undef MIN
#endif
#define MIN(a,b) (a < b ? a : b)

typedef uint8_t u8;
typedef uint16_t u16;
typedef uint32_t u32;
typedef uint64_t u64;
typedef int8_t s8;
typedef int16_t s16;
typedef int32_t s32;
typedef int64_t s64;
typedef float f32;
typedef double f64;


typedef struct histogram {
    s32 num_bins;
    f32 min_value;
    f32 max_value;
    f32 bin_width;
    u32 *bins;
} histogram;

typedef struct hist_stats {
    f32 mean;
    f32 median;
    f32 mode;
    u32 mode_count;
    f32 std_dev;
} hist_stats;

typedef struct {
    char* buffer;
    size_t size;
} DownloadBuffer;

typedef struct chunk {
    int dims[3];
    float data[];
} chunk __attribute__((aligned(16)));

typedef struct slice {
    int dims[2];
    float data[];
} slice __attribute__((aligned(16)));

// meshes are triangle only. every 3 entries in vertices corresponds to a new vertex
// normals are 3 component
typedef struct {
    f32 *vertices; // cannot be null
    s32 *indices; // cannot be null
    f32 *normals; // can be null if no normals
    s32 vertex_count;
    s32 index_count;
} mesh;

#define MAX_LINE_LENGTH 1024
#define MAX_HEADER_LINES 100

typedef struct {
    char type[32];
    s32 dimension;
    char space[32];
    s32 sizes[16];
    f32 space_directions[16][3];
    char endian[16];
    char encoding[32];
    f32 space_origin[3];

    size_t data_size;
    void* data;

    bool is_valid;
} nrrd;


// PPM format types
typedef enum ppm_type {
    P3,  // ASCII format
    P6   // Binary format
} ppm_type;

typedef struct ppm {
    u32 width;
    u32 height;
    u8 max_val;
    u8* data;  // RGB data in row-major order
} ppm;

// tiff
#define TIFFTAG_SUBFILETYPE 254
#define TIFFTAG_IMAGEWIDTH 256
#define TIFFTAG_IMAGELENGTH 257
#define TIFFTAG_BITSPERSAMPLE 258
#define TIFFTAG_COMPRESSION 259
#define TIFFTAG_PHOTOMETRIC 262
#define TIFFTAG_IMAGEDESCRIPTION 270
#define TIFFTAG_SOFTWARE 305
#define TIFFTAG_DATETIME 306
#define TIFFTAG_SAMPLESPERPIXEL 277
#define TIFFTAG_ROWSPERSTRIP 278
#define TIFFTAG_PLANARCONFIG 284
#define TIFFTAG_RESOLUTIONUNIT 296
#define TIFFTAG_XRESOLUTION 282
#define TIFFTAG_YRESOLUTION 283
#define TIFFTAG_SAMPLEFORMAT 339
#define TIFFTAG_STRIPOFFSETS 273
#define TIFFTAG_STRIPBYTECOUNTS 279

#define TIFF_BYTE 1
#define TIFF_ASCII 2
#define TIFF_SHORT 3
#define TIFF_LONG 4
#define TIFF_RATIONAL 5

typedef struct {
    uint32_t offset;
    uint32_t byteCount;
} StripInfo;

typedef struct {
    uint32_t width;
    uint32_t height;
    uint16_t bitsPerSample;
    uint16_t compression;
    uint16_t photometric;
    uint16_t samplesPerPixel;
    uint32_t rowsPerStrip;
    uint16_t planarConfig;
    uint16_t sampleFormat;
    StripInfo stripInfo;
    char imageDescription[256];
    char software[256];
    char dateTime[20];
    float xResolution;
    float yResolution;
    uint16_t resolutionUnit;
    uint32_t subfileType;
} DirectoryInfo;

typedef struct {
    DirectoryInfo* directories;
    uint16_t depth;
    size_t dataSize;
    void* data;
    bool isValid;
    char errorMsg[256];
} TiffImage;

//zarr
typedef struct zarr_compressor_settings {
    int32_t blocksize;
    int32_t clevel;
    char cname[32];
    char id[32];
    int32_t shuffle;
} zarr_compressor_settings;

typedef struct zarr_metadata {
    int32_t shape[3];
    int32_t chunks[3];
    zarr_compressor_settings compressor;
    char dtype[8];
    int32_t fill_value;
    char order; // Single character 'C' or 'F'
    int32_t zarr_format;
} zarr_metadata;

// vol
// A volume is an entire scroll at a given pixel density
//     - for Scroll 1 it is all 14376 x 7888 x 8096 voxels
//         - for the 2x scaled down Scroll 1 you would need a separate volume
//     - the dtype is uint8
//     - wraps a zarr array
//     - a volume takes a url and a local directory
//         - the url and path should both contain the .zarray
//             - "/path/to/my/zarr" would contain "/path/to/my/zarr/.zarray"
//             - "https://example.com/path/to/my/zarr" would contain "https://example.com/path/to/my/zarr/.zarray"
//         - blocks are read from the cache if they exist, otherwise downloaded and written to disk


typedef struct volume {
    char cache_dir [1024];
    char url [1024];
    zarr_metadata metadata;
} volume;


typedef enum {
    LOG_INFO,
    LOG_WARN,
    LOG_ERROR,
    LOG_FATAL
} vs__log_level_e;

#define LOG_INFO(...) vs__log_msg(LOG_INFO, __FILE__, __FUNCTION__, __LINE__, __VA_ARGS__)
#define LOG_WARN(...) vs__log_msg(LOG_WARN, __FILE__, __FUNCTION__, __LINE__, __VA_ARGS__)
#define LOG_ERROR(...) vs__log_msg(LOG_ERROR, __FILE__, __FUNCTION__, __LINE__, __VA_ARGS__)
#define LOG_FATAL(...) vs__log_msg(LOG_FATAL, __FILE__, __FUNCTION__, __LINE__, __VA_ARGS__)


// Public APIs
// - These are exported and meant to be used by users of vesuvius-c.h

// chamfer
f32 vs_chamfer_distance(const f32* set1, s32 size1, const f32* set2, s32 size2);

// curl
long vs_download(const char* url, void** out_buffer);

// histogram
histogram *vs_histogram_new(s32 num_bins, f32 min_value, f32 max_value);
void vs_histogram_free(histogram *hist);
histogram* vs_slice_histogram(const f32* data, s32 dimy, s32 dimx, s32 num_bins);
histogram* vs_chunk_histogram(const f32* data, s32 dimz, s32 dimy, s32 dimx, s32 num_bins);
s32 vs_write_histogram_to_csv(const histogram *hist, const char *filename);
hist_stats vs_calculate_histogram_stats(const histogram *hist);

// math
chunk *vs_chunk_new(int dims[static 3]);
void vs_chunk_free(chunk *chunk);
slice *vs_slice_new(int dims[static 2]);
void vs_slice_free(slice *slice);
f32 vs_slice_get(slice *slice, s32 y, s32 x);
void vs_slice_set(slice *slice, s32 y, s32 x, f32 data);
f32 vs_chunk_get(chunk *chunk, s32 z, s32 y, s32 x);
void vs_chunk_set(chunk *chunk, s32 z, s32 y, s32 x, f32 data);
chunk* vs_maxpool(chunk* inchunk, s32 kernel, s32 stride);
chunk *vs_avgpool(chunk *inchunk, s32 kernel, s32 stride);
chunk *vs_sumpool(chunk *inchunk, s32 kernel, s32 stride);
chunk* vs_unsharp_mask_3d(chunk* input, float amount, s32 kernel_size);
chunk* vs_normalize_chunk(chunk* input);
chunk* vs_transpose(chunk* input, const char* current_layout);

// mesh
mesh* vs_mesh_new(f32 *vertices, f32 *normals, s32 *indices, s32 vertex_count, s32 index_count);
void vs_mesh_free(mesh *mesh);
void vs_mesh_get_bounds(const mesh *m,
                    f32 *origin_z, f32 *origin_y, f32 *origin_x,
                    f32 *length_z, f32 *length_y, f32 *length_x);
void vs_mesh_translate(mesh *m, f32 z, f32 y, f32 x);
void vs_mesh_scale(mesh *m, f32 scale_z, f32 scale_y, f32 scale_x);
s32 vs_march_cubes(const f32* values,
                s32 dimz, s32 dimy, s32 dimx,
                f32 isovalue,
                f32** out_vertices,      //  [z,y,x,z,y,x,...]
                s32** out_indices,
                s32* out_vertex_count,
                s32* out_index_count);

// nrrd
nrrd* vs_nrrd_read(const char* filename);
void vs_nrrd_free(nrrd* nrrd);

// obj
s32 vs_read_obj(const char* filename,
            f32** vertices, s32** indices,
            s32* vertex_count, s32* index_count);
s32 vs_write_obj(const char* filename,
             const f32* vertices, const s32* indices,
             s32 vertex_count, s32 index_count);

// ply
s32 vs_ply_write(const char *filename,
                    const f32 *vertices,
                    const f32 *normals, // can be NULL if no normals
                    const s32 *indices,
                    s32 vertex_count,
                    s32 index_count);
s32 vs_ply_read(const char *filename,
                          f32 **out_vertices,
                          f32 **out_normals,
                          s32 **out_indices,
                          s32 *out_vertex_count,
                          s32 *out_normal_count,
                          s32 *out_index_count);

//ppm
ppm* vs_ppm_new(u32 width, u32 height);
inline void vs_ppm_free(ppm* img);
ppm* vs_ppm_read(const char* filename);
int vs_ppm_write(const char* filename, const ppm* img, ppm_type type);
void vs_ppm_set_pixel(ppm* img, u32 x, u32 y, u8 r, u8 g, u8 b);
void vs_ppm_get_pixel(const ppm* img, u32 x, u32 y, u8* r, u8* g, u8* b);

//tiff
TiffImage* vs_tiff_read(const char* filename);
void vs_tiff_free(TiffImage* img);
const char* vs_tiff_compression_name(uint16_t compression);
const char* vs_tiff_photometric_name(uint16_t photometric);
const char* vs_tiff_planar_config_name(uint16_t config);
const char* vs_tiff_sample_format_name(uint16_t format);
const char* vs_tiff_resolution_unit_name(uint16_t unit);
void vs_tiff_print_tags(const TiffImage* img, int directory);
void vs_tiff_print_all_tags(const TiffImage* img);
size_t vs_tiff_directory_size(const TiffImage* img, int directory);
void* vs_tiff_read_directory_data(const TiffImage* img, int directory);
uint16_t vs_tiff_pixel16(const uint16_t* buffer, int y, int x, int width);
uint8_t vs_tiff_pixel8(const uint8_t* buffer, int y, int x, int width);
int vs_tiff_write(const char* filename, const TiffImage* img, bool littleEndian);
TiffImage* vs_tiff_create(uint32_t width, uint32_t height, uint16_t depth, uint16_t bitsPerSample);

// vcps
int vs_vcps_read(const char* filename,
              size_t* width, size_t* height, size_t* dim,
              void* data, const char* dst_type);
int vs_vcps_write(const char* filename,
               size_t width, size_t height, size_t dim,
               const void* data, const char* src_type, const char* dst_type);

// volume
volume* vs_vol_new(char* cache_dir, char* url);
void vs_vol_free(volume* vol);
chunk* vs_vol_get_chunk(volume* vol, s32 chunk_pos[static 3], s32 chunk_dims[static 3]);

// zarr
zarr_metadata vs_zarr_parse_zarray(char *path);
chunk* vs_zarr_read_chunk(char* path, zarr_metadata metadata);
int vs_zarr_compress_chunk(chunk* c, zarr_metadata metadata, void** compressed_data);
chunk* vs_zarr_decompress_chunk(long size, void* compressed_data, zarr_metadata metadata);
int vs_zarr_parse_metadata(const char *json_string, zarr_metadata *metadata);
chunk* vs_zarr_fetch_block(char* url, zarr_metadata metadata);
int vs_zarr_write_chunk(char *path, zarr_metadata metadata, chunk* c);

// vesuvius specific
chunk *vs_tiff_to_chunk(const char *tiffpath);
slice *vs_tiff_to_slice(const char *tiffpath, int index);
int vs_slice_fill(slice *slice, volume *vol, int start[static 2], int axis);
int vs_chunk_fill(chunk *chunk, volume *vol, int start[static 3]);

#ifdef VESUVIUS_IMPL

// Private APIs
// - These are not exported and are only meant to be used within vesuvius-c.h itself

// utils
static void vs__trim(char* str);
static void vs__skip_line(FILE *fp);
static bool vs__str_starts_with(const char* str, const char* prefix);
static int vs__mkdir_p(const char* path);
static bool vs__path_exists(const char *path);
static void vs__print_backtrace(void);
static void vs__print_assert_details(const char* expr, const char* file, int line, const char* func);
static void vs__assert_fail_with_backtrace(const char* expr, const char* file, int line, const char* func);

//log
static void vs__log_msg(vs__log_level_e level, const char* file, const char* func, int line, const char* fmt, ...);

//chamfer
static f32 vs__squared_distance(const f32* p1, const f32* p2);
static f32 vs__min_distance_to_set(const f32* point, const f32* point_set, s32 set_size);

//curl
static size_t vs__write_callback(void *contents, size_t size, size_t nmemb, void *userp);

//histogram
static s32 vs__get_bin_index(const histogram* hist, f32 value);
static f32 vs__get_slice_value(const f32* data, s32 y, s32 x, s32 dimx);
static f32 vs__get_chunk_value(const f32* data, s32 z, s32 y, s32 x, s32 dimy, s32 dimx);

// math
static float vs__maxfloat(float a, float b);
static float vs__minfloat(float a, float b);
static float vs__avgfloat(float *data, int len);
static chunk *vs__create_box_kernel(s32 size);
static chunk* vs__convolve3d(chunk* input, chunk* kernel);

// mesh
static void vs__interpolate_vertex(f32 isovalue,
                                    f32 v1, f32 v2,
                                    f32 x1, f32 y1, f32 z1,
                                    f32 x2, f32 y2, f32 z2,
                                    f32* out_x, f32* out_y, f32* out_z);
static void vs__process_cube(const f32* values,
                        s32 x, s32 y, s32 z,
                        s32 dimx, s32 dimy, s32 dimz,
                        f32 isovalue,
                        f32* vertices,
                        s32* indices,
                        s32* vertex_count,
                        s32* index_count);
static f32 vs__get_value(const f32* values, s32 x, s32 y, s32 z, s32 dimx, s32 dimy, s32 dimz);

//nrrd
static int vs__nrrd_parse_sizes(char* value, nrrd* nrrd);
static int vs__nrrd_parse_space_directions(char* value, nrrd* nrrd);
static int vs__nrrd_parse_space_origin(char* value, nrrd* nrrd);
static size_t vs__nrrd_get_type_size(const char* type);
static int vs__nrrd_read_raw_data(FILE* fp, nrrd* nrrd);
static int vs__nrrd_read_gzip_data(FILE* fp, nrrd* nrrd);

//ppm
static void vs__skip_whitespace_and_comments(FILE* fp);
static bool vs__ppm_read_header(FILE* fp, ppm_type* type, u32* width, u32* height, u8* max_val);

//tiff
static uint32_t vs__tiff_read_bytes(FILE* fp, int count, int littleEndian);
static void vs__tiff_read_string(FILE* fp, char* str, uint32_t offset, uint32_t count, long currentPos);
static float vs__tiff_read_rational(FILE* fp, uint32_t offset, int littleEndian, long currentPos);
static void vs__tiff_read_ifd_entry(FILE* fp, DirectoryInfo* dir, int littleEndian, long ifdStart);
static bool vs__tiff_validate_directory(DirectoryInfo* dir, TiffImage* img);
static void vs__tiff_write_bytes(FILE* fp, uint32_t value, int count, int littleEndian);
static void vs__tiff_write_string(FILE* fp, const char* str, uint32_t offset);
static void vs__tiff_write_rational(FILE* fp, float value, uint32_t offset, int littleEndian);
static void vs__tiff_current_date_time(char* dateTime);
static uint32_t vs__tiff_write_ifd_entry(FILE* fp, uint16_t tag, uint16_t type, uint32_t count, uint32_t value, int littleEndian);

//vcps
static int vs__vcps_read_binary_data(FILE* fp, void* out_data, const char* src_type, const char* dst_type, size_t count);
static int vs__vcps_write_binary_data(FILE* fp, const void* data, const char* src_type, const char* dst_type, size_t count);

//zarr
static void vs__json_parse_int32_array(json_object *array_obj, int32_t output[3]);
static void vs__log_msg(vs__log_level_e level, const char* file, const char* func, int line, const char* fmt, ...) {

    static const char* level_strings[] = {
        "INFO",
        "WARN",
        "ERROR",
        "FATAL"
    };

    time_t now;
    time(&now);
    char* date = ctime(&now);
    date[strlen(date) - 1] = '\0'; // Remove newline

    fprintf(stderr, "%s [%s] %s:%s:%d: ", date, level_strings[level], file, func, line);

    va_list args;
    va_start(args, fmt);
    vfprintf(stderr, fmt, args);
    va_end(args);

    fprintf(stderr, "\n");
    fflush(stderr);
}


static void vs__trim(char* str) {
  char* end;
  while(isspace(*str)) str++;
  if(*str == 0) return;
  end = str + strlen(str) - 1;
  while(end > str && isspace(*end)) end--;
  end[1] = '\0';
}

static bool vs__str_starts_with(const char* str, const char* prefix) {
  return strncmp(str, prefix, strlen(prefix)) == 0;
}

static int vs__mkdir_p(const char* path) {
    char tmp[1024];
    char* p = NULL;
    size_t len;
    int status = 0;

    // Check for NULL path
    if (path == NULL) {
        return 1;
    }

    // Copy path to temporary buffer
    if (snprintf(tmp, sizeof(tmp), "%s", path) >= sizeof(tmp)) {
        return 1;  // Path too long
    }

    len = strlen(tmp);
    if (len == 0) {
        return 1;  // Empty path
    }

    // Remove trailing slash if present
    if (tmp[len - 1] == '/') {
        tmp[len - 1] = 0;
    }

    // Handle absolute path
    p = (tmp[0] == '/') ? tmp + 1 : tmp;

    // Create parent directories
    for (; *p; p++) {
        if (*p == '/') {
            *p = 0;  // Temporarily terminate string at this position

#ifdef _WIN32
            status = mkdir(tmp);
#else
            status = mkdir(tmp, 0755);
#endif
            // Ignore "Already exists" error, fail on other errors
            if (status != 0 && errno != EEXIST) {
                return 1;
            }

            *p = '/';  // Restore the slash
        }
    }

    // Create the final directory
#ifdef _WIN32
    status = mkdir(tmp);
#else
    status = mkdir(tmp, 0755);
#endif

    // Return 0 if directory was created or already exists
    return (status == 0 || errno == EEXIST) ? 0 : 1;
}

static bool vs__path_exists(const char *path) {
    return access(path, F_OK) == 0 ? true : false;
}

static char* vs__basename(const char* path) {
    if (path == NULL) {
        return NULL;
    }

    // Handle empty string
    if (path[0] == '\0') {
        char* result = malloc(2);
        if (result) {
            strcpy(result, ".");
        }
        return result;
    }

    // Create a copy of the path that we can modify
    char* path_copy = strdup(path);
    if (path_copy == NULL) {
        return NULL;
    }

    // Remove trailing slashes
    size_t len = strlen(path_copy);
    while (len > 1 && path_copy[len - 1] == '/') {
        path_copy[--len] = '\0';
    }

    // Find the last separator
    char* last_slash = strrchr(path_copy, '/');

    // Handle different cases
    char* result;
    if (last_slash == NULL) {
        // No slash found - return "."
        result = malloc(2);
        if (result) {
            strcpy(result, ".");
        }
    } else if (last_slash == path_copy) {
        // Slash is at the beginning - return "/"
        result = malloc(2);
        if (result) {
            strcpy(result, "/");
        }
    } else {
        // Normal case - return everything up to the last slash
        *last_slash = '\0';
        result = strdup(path_copy);
    }

    free(path_copy);
    return result;
}

static char* vs__filename(const char* path) {
    if (path == NULL) {
        return NULL;
    }

    // Find the last separator
    const char* last_slash = strrchr(path, '/');

    if (last_slash == NULL) {
        // No slash found - return copy of entire string
        return strdup(path);
    }

    // Move past the slash to get the last component
    last_slash++;

    // Return empty string if the path ends in a slash
    if (*last_slash == '\0') {
        char* result = malloc(1);
        if (result) {
            result[0] = '\0';
        }
        return result;
    }

    // Return copy of everything after the last slash
    return strdup(last_slash);
}


static void vs__print_backtrace(void) {
#if defined(__linux__) || defined(__GLIBC__)

    void *stack_frames[64];
    int frame_count;
    char **frame_strings;

    // Get the stack frames
    frame_count = backtrace(stack_frames, 64);

    // Convert addresses to strings
    frame_strings = backtrace_symbols(stack_frames, frame_count);
    if (frame_strings == NULL) {
        perror("backtrace_symbols");
        exit(EXIT_FAILURE);
    }

    // Print the backtrace
    fprintf(stderr, "\nBacktrace:\n");
    for (int i = 0; i < frame_count; i++) {
        fprintf(stderr, "  [%d] %s\n", i, frame_strings[i]);
    }

    free(frame_strings);
#else
    printf("cannot print a backtrace on non linux systems\n");
#endif
}

static void vs__print_assert_details(const char* expr, const char* file, int line, const char* func) {
    fprintf(stderr, "\nAssertion failed!\n");
    fprintf(stderr, "Expression: %s\n", expr);
    fprintf(stderr, "Location  : %s:%d\n", file, line);
    fprintf(stderr, "Function  : %s\n", func);
}

static void vs__assert_fail_with_backtrace(const char* expr, const char* file, int line, const char* func) {
    vs__print_assert_details(expr, file, line, func);
    vs__print_backtrace();
    abort();
}

// chamfer

static f32 vs__squared_distance(const f32* p1, const f32* p2) {
  f32 dz = p1[0] - p2[0];
  f32 dy = p1[1] - p2[1];
  f32 dx = p1[2] - p2[2];
  return dx*dx + dy*dy + dz*dz;
}


static f32 vs__min_distance_to_set(const f32* point, const f32* point_set, s32 set_size) {
  f32 min_dist = FLT_MAX;

  for (s32 i = 0; i < set_size; i++) {
    f32 dist = vs__squared_distance(point, &point_set[i * 3]);
    if (dist < min_dist) {
      min_dist = dist;
    }
  }
  return min_dist;
}

f32 vs_chamfer_distance(const f32* set1, s32 size1, const f32* set2, s32 size2) {
  f32 sum1 = 0.0f;
  f32 sum2 = 0.0f;

  for (s32 i = 0; i < size1; i++) {
    sum1 += vs__min_distance_to_set(&set1[i * 3], set2, size2);
  }

  for (s32 i = 0; i < size2; i++) {
    sum2 += vs__min_distance_to_set(&set2[i * 3], set1, size1);
  }

  return sqrtf((sum1 / size1 + sum2 / size2) / 2.0f);
}

//curl
static size_t vs__write_callback(void *contents, size_t size, size_t nmemb, void *userp) {
    size_t realsize = size * nmemb;
    DownloadBuffer *mem = userp;

    char *new_buffer = realloc(mem->buffer, mem->size + realsize + 1);  // +1 for null terminator
    if (!new_buffer) {
        return 0; // Signal error to curl
    }

    memcpy(new_buffer + mem->size, contents, realsize);
    mem->buffer = new_buffer;
    mem->size += realsize;
    mem->buffer[mem->size] = 0; // Null terminate

    return realsize;
}

long vs_download(const char* url, void** out_buffer) {
    CURL* curl;
    CURLcode res;
    long http_code = 0;

    DownloadBuffer chunk = {
        .buffer = malloc(1),
        .size = 0
    };

    if (!chunk.buffer) {
        return -1;
    }
    chunk.buffer[0] = 0;  // Ensure null terminated

    curl = curl_easy_init();
    if (!curl) {
        free(chunk.buffer);
        return -1;
    }

    curl_easy_setopt(curl, CURLOPT_URL, url);
    curl_easy_setopt(curl, CURLOPT_WRITEFUNCTION, vs__write_callback);
    curl_easy_setopt(curl, CURLOPT_WRITEDATA, (void *)&chunk);
    curl_easy_setopt(curl, CURLOPT_FOLLOWLOCATION, 1L);
    curl_easy_setopt(curl, CURLOPT_USERAGENT, "libcurl-agent/1.0");

    //TODO: with bearssl on windows I have to disable these
    // does that matter?
    curl_easy_setopt(curl, CURLOPT_SSL_VERIFYPEER, 0L);
    curl_easy_setopt(curl, CURLOPT_SSL_VERIFYHOST, 0L);

    res = curl_easy_perform(curl);

    if (res != CURLE_OK) {
        LOG_ERROR("curl_easy_perform() failed: %s", curl_easy_strerror(res));
        free(chunk.buffer);
        curl_easy_cleanup(curl);
        return -1;
    }

    curl_easy_getinfo(curl, CURLINFO_RESPONSE_CODE, &http_code);
    curl_easy_cleanup(curl);

    if (http_code != 200) {
        free(chunk.buffer);
        return -1;
    }

    *out_buffer = chunk.buffer;
    return chunk.size;
}


// histogram
histogram *vs_histogram_new(s32 num_bins, f32 min_value, f32 max_value) {
  histogram *hist = malloc(sizeof(histogram));
  if (!hist) {
    return NULL;
  }

  hist->bins = calloc(num_bins, sizeof(u32));
  if (!hist->bins) {
    free(hist);
    return NULL;
  }

  hist->num_bins = num_bins;
  hist->min_value = min_value;
  hist->max_value = max_value;
  hist->bin_width = (max_value - min_value) / num_bins;

  return hist;
}

void vs_histogram_free(histogram *hist) {
  if (hist) {
    free(hist->bins);
    free(hist);
  }
}


static s32 vs__get_bin_index(const histogram* hist, f32 value) {
    if (value <= hist->min_value) return 0;
    if (value >= hist->max_value) return hist->num_bins - 1;

    s32 bin = (s32)((value - hist->min_value) / hist->bin_width);
    if (bin >= hist->num_bins) bin = hist->num_bins - 1;
    return bin;
}

histogram* vs_slice_histogram(const f32* data,
                                      s32 dimy, s32 dimx,
                                      s32 num_bins) {
    if (!data || num_bins <= 0) {
        return NULL;
    }

    f32 min_val = FLT_MAX;
    f32 max_val = -FLT_MAX;

    s32 total_pixels = dimy * dimx;
    for (s32 i = 0; i < total_pixels; i++) {
        f32 val = data[i];
        if (val < min_val) min_val = val;
        if (val > max_val) max_val = val;
    }

    histogram* hist = vs_histogram_new(num_bins, min_val, max_val);
    if (!hist) {
        return NULL;
    }

    for (s32 i = 0; i < total_pixels; i++) {
        s32 bin = vs__get_bin_index(hist, data[i]);
        hist->bins[bin]++;
    }

    return hist;
}

histogram* vs_chunk_histogram(const f32* data,
                                      s32 dimz, s32 dimy, s32 dimx,
                                      s32 num_bins) {
    if (!data || num_bins <= 0) {
        return NULL;
    }

    f32 min_val = FLT_MAX;
    f32 max_val = -FLT_MAX;

    s32 total_voxels = dimz * dimy * dimx;
    for (s32 i = 0; i < total_voxels; i++) {
        f32 val = data[i];
        if (val < min_val) min_val = val;
        if (val > max_val) max_val = val;
    }

    histogram* hist = vs_histogram_new(num_bins, min_val, max_val);
    if (!hist) {
        return NULL;
    }

    for (s32 i = 0; i < total_voxels; i++) {
        s32 bin = vs__get_bin_index(hist, data[i]);
        hist->bins[bin]++;
    }

    return hist;
}

static f32 vs__get_slice_value(const f32* data, s32 y, s32 x, s32 dimx) {
    return data[y * dimx + x];
}

static f32 vs__get_chunk_value(const f32* data, s32 z, s32 y, s32 x,
                                  s32 dimy, s32 dimx) {
    return data[z * (dimy * dimx) + y * dimx + x];
}
s32 vs_write_histogram_to_csv(const histogram *hist, const char *filename) {
  FILE *fp = fopen(filename, "w");
  if (!fp) {
    return 1;
  }

  fprintf(fp, "bin_start,bin_end,count\n");

  for (s32 i = 0; i < hist->num_bins; i++) {
    f32 bin_start = hist->min_value + i * hist->bin_width;
    f32 bin_end = bin_start + hist->bin_width;
    fprintf(fp, "%.6f,%.6f,%u\n", bin_start, bin_end, hist->bins[i]);
  }

  fclose(fp);
  return 0;
}

hist_stats vs_calculate_histogram_stats(const histogram *hist) {
  hist_stats stats = {0};

  unsigned long long total_count = 0;
  f64 weighted_sum = 0.0;
  u32 max_count = 0;

  for (s32 i = 0; i < hist->num_bins; i++) {
    f32 bin_center = hist->min_value + (i + 0.5f) * hist->bin_width;
    weighted_sum += bin_center * hist->bins[i];
    total_count += hist->bins[i];

    if (hist->bins[i] > max_count) {
      max_count = hist->bins[i];
      stats.mode = bin_center;
      stats.mode_count = hist->bins[i];
    }
  }

  stats.mean = (f32) (weighted_sum / total_count);

  f64 variance_sum = 0;
  for (s32 i = 0; i < hist->num_bins; i++) {
    f32 bin_center = hist->min_value + (i + 0.5f) * hist->bin_width;
    f32 diff = bin_center - stats.mean;
    variance_sum += diff * diff * hist->bins[i];
  }
  stats.std_dev = (f32) sqrt(variance_sum / total_count);

  u64 median_count = total_count / 2;
  u64 running_count = 0;
  for (s32 i = 0; i < hist->num_bins; i++) {
    running_count += hist->bins[i];
    if (running_count >= median_count) {
      stats.median = hist->min_value + (i + 0.5f) * hist->bin_width;
      break;
    }
  }

  return stats;
}

// math


// A chunk is a 3d cross section of data
//   - this could be a 512x512x512 section starting at 2000x2000x2000 and ending at 2512 x 2512 x 2512
//   - the dtype is float32
//   - increasing Z means increasing through the slice. e.g. 1000.tif -> 1001.tif
//   - increasing Y means looking farther down in a slice
//   - increasing X means looking farther right in a slice
// A slice is a 2d cross section of data
//   - increasing Y means looking farther down in a slice
//   - increasing X means looking farther right in a slice


static float vs__maxfloat(float a, float b) { return a > b ? a : b; }
static float vs__minfloat(float a, float b) { return a < b ? a : b; }
static float vs__avgfloat(float *data, int len) {
  double sum = 0.0;
  for (int i = 0; i < len; i++) sum += data[i];
  return sum / len;
}

chunk *vs_chunk_new(int dims[static 3]) {
  chunk *ret = malloc(sizeof(chunk) + dims[0] * dims[1] * dims[2] * sizeof(float));

  if (ret == NULL) {
    return NULL;
  }

  for (int i = 0; i < 3; i++) {
    ret->dims[i] = dims[i];
  }
  return ret;
}

void vs_chunk_free(chunk *chunk) {
  free(chunk);
}

slice *vs_slice_new(int dims[static 2]) {
  slice *ret = malloc(sizeof(slice) + dims[0] * dims[1] * sizeof(float));

  if (ret == NULL) {
    return NULL;
  }

  for (int i = 0; i < 2; i++) {
    ret->dims[i] = dims[i];
  }
  return ret;
}

void vs_slice_free(slice *slice) {
  free(slice);
}

f32 vs_slice_get(slice *slice, s32 y, s32 x) {
  return slice->data[y * slice->dims[1] + x];
}

void vs_slice_set(slice *slice, s32 y, s32 x, f32 data) {
  slice->data[y * slice->dims[1] + x] = data;
}

f32 vs_chunk_get(chunk *chunk, s32 z, s32 y, s32 x) {
  return chunk->data[z * chunk->dims[1] * chunk->dims[2] + y * chunk->dims[2] + x];
}

void vs_chunk_set(chunk *chunk, s32 z, s32 y, s32 x, f32 data) {
  chunk->data[z * chunk->dims[1] * chunk->dims[2] + y * chunk->dims[2] + x] = data;
}

int vs_chunk_graft(chunk* dest, chunk* src, s32 src_start[static 3], s32 dest_start[static 3], s32 dims[static 3]) {
  if (!dest || !src || !src_start || !dest_start || !dims) {
      LOG_ERROR("a param is NULL");
    return -1;
  }

  for (int i = 0; i < 3; i++) {
    if (dims[i] <= 0) {
        LOG_ERROR("a dimension is <= 0");
      return -1;
    }
  }

  for (int i = 0; i < 3; i++) {
    if (src_start[i] < 0 ||
        src_start[i] + dims[i] > src->dims[i]) {
        LOG_ERROR("out of bounds src dimension");
      return -1;
        }
  }

  for (int i = 0; i < 3; i++) {
    if (dest_start[i] < 0 ||
        dest_start[i] + dims[i] > dest->dims[i]) {
        LOG_ERROR("out of bounds dest dimension");
      return -1;
        }
  }

  for (int z = 0; z < dims[0]; z++) {
    for (int y = 0; y < dims[1]; y++) {
      for (int x = 0; x < dims[2]; x++) {
        f32 value = vs_chunk_get(src, src_start[0] + z, src_start[1] + y, src_start[2] + x);
        vs_chunk_set(dest, dest_start[0] + z, dest_start[1] + y, dest_start[2] + x, value);
      }
    }
  }
  return 0;
}


chunk* vs_maxpool(chunk* inchunk, s32 kernel, s32 stride) {
  s32 dims[3] = {
    (inchunk->dims[0] + stride - 1) / stride, (inchunk->dims[1] + stride - 1) / stride,
    (inchunk->dims[2] + stride - 1) / stride
  };
  chunk *ret = vs_chunk_new(dims);
  for (s32 z = 0; z < ret->dims[0]; z++)
    for (s32 y = 0; y < ret->dims[1]; y++)
      for (s32 x = 0; x < ret->dims[2]; x++) {
        f32 max32 = -INFINITY;
        f32 val32;
        for (s32 zi = 0; zi < kernel; zi++)
          for (s32 yi = 0; yi < kernel; yi++)
            for (s32 xi = 0; xi < kernel; xi++) {
              if (z + zi > inchunk->dims[0] || y + yi > inchunk->dims[1] || x + xi > inchunk->dims[2]) { continue; }

              if ((val32 = vs_chunk_get(inchunk, z * stride + zi, y * stride + yi,
                                                                       x * stride + xi)) > max32) { max32 = val32; }
            }
        vs_chunk_set(ret, z, y, x, max32);
      }
  return ret;
}

chunk *vs_avgpool(chunk *inchunk, s32 kernel, s32 stride) {
  s32 dims[3] = {
    (inchunk->dims[0] + stride - 1) / stride, (inchunk->dims[1] + stride - 1) / stride,
    (inchunk->dims[2] + stride - 1) / stride
  };
  chunk *ret = vs_chunk_new(dims);
  s32 len = kernel * kernel * kernel;
  s32 i = 0;
  f32 *data = malloc(len * sizeof(f32));
  for (s32 z = 0; z < ret->dims[0]; z++)
    for (s32 y = 0; y < ret->dims[1]; y++)
      for (s32 x = 0; x < ret->dims[2]; x++) {
        len = kernel * kernel * kernel;
        i = 0;
        for (s32 zi = 0; zi < kernel; zi++)
          for (s32 yi = 0; yi < kernel; yi++)
            for (s32 xi = 0; xi < kernel; xi++) {
              if (z + zi > inchunk->dims[0] || y + yi > inchunk->dims[1] || x + xi > inchunk->dims[2]) {
                len--;
                continue;
              }
              data[i++] = vs_chunk_get(inchunk, z * stride + zi, y * stride + yi, x * stride + xi);
            }
        vs_chunk_set(ret, z, y, x, vs__avgfloat(data, len));
      }
  return ret;
}

chunk *vs_sumpool(chunk *inchunk, s32 kernel, s32 stride) {
  s32 dims[3] = {
    (inchunk->dims[0] + stride - 1) / stride, (inchunk->dims[1] + stride - 1) / stride,
    (inchunk->dims[2] + stride - 1) / stride
  };
  chunk *ret = vs_chunk_new(dims);
  for (s32 z = 0; z < ret->dims[0]; z++)
    for (s32 y = 0; y < ret->dims[1]; y++)
      for (s32 x = 0; x < ret->dims[2]; x++) {
        f32 sum = 0.0f;
        for (s32 zi = 0; zi < kernel; zi++)
          for (s32 yi = 0; yi < kernel; yi++)
            for (s32 xi = 0; xi < kernel; xi++) {
              if (z + zi > inchunk->dims[0] || y + yi > inchunk->dims[1] || x + xi > inchunk->dims[2]) {
                continue;
              }
              sum += vs_chunk_get(inchunk, z * stride + zi, y * stride + yi, x * stride + xi);
            }
        vs_chunk_set(ret, z, y, x, sum);
      }
  return ret;
}


static chunk *vs__create_box_kernel(s32 size) {
  int dims[3] = {size,size,size};
  chunk* kernel = vs_chunk_new(dims);
  float value = 1.0f / (size * size * size);
  for (s32 z = 0; z < size; z++) {
    for (s32 y = 0; y < size; y++) { for (s32 x = 0; x < size; x++) { vs_chunk_set(kernel, z, y, x, value); } }
  }
  return kernel;
}

static chunk* vs__convolve3d(chunk* input, chunk* kernel) {

  s32 dims[3] = {input->dims[0], input->dims[1], input->dims[2]};

  chunk* ret = vs_chunk_new(dims);
  s32 pad = kernel->dims[0] / 2;

  for (s32 z = 0; z < input->dims[0]; z++) {
    for (s32 y = 0; y < input->dims[1]; y++) {
      for (s32 x = 0; x < input->dims[2]; x++) {
        float sum = 0.0f;
        for (s32 kz = 0; kz < kernel->dims[0]; kz++) {
          for (s32 ky = 0; ky < kernel->dims[1]; ky++) {
            for (s32 kx = 0; kx < kernel->dims[2]; kx++) {
              s32 iz = z + kz - pad;
              s32 iy = y + ky - pad;
              s32 ix = x + kx - pad;
              if (iz >= 0 && iz < input->dims[0] && iy >= 0 && iy < input->dims[1] && ix >= 0 && ix < input->dims[2]) {
                float input_val = vs_chunk_get(input, iz, iy, ix);
                sum += input_val * vs_chunk_get(kernel, kz, ky, kx);
              }
            }
          }
        }
        vs_chunk_set(ret, z, y, x, sum);
      }
    }
  }
  return ret;
}

chunk* vs_unsharp_mask_3d(chunk* input, float amount, s32 kernel_size) {
  int dims[3] = {input->dims[0], input->dims[1], input->dims[2]};
  chunk* kernel = vs__create_box_kernel(kernel_size);
  chunk* blurred = vs__convolve3d(input, kernel);
  chunk* output = vs_chunk_new(dims);

  for (s32 z = 0; z < input->dims[0]; z++) {
    for (s32 y = 0; y < input->dims[1]; y++) {
      for (s32 x = 0; x < input->dims[2]; x++) {
        float original = vs_chunk_get(input, z, y, x);
        float blur = vs_chunk_get(blurred, z, y, x);
        float sharpened = original + amount * (original - blur);
        vs_chunk_set(output, z, y, x, sharpened);
      }
    }
  }

  vs_chunk_free(kernel);
  vs_chunk_free(blurred);

  return output;
}

chunk* vs_normalize_chunk(chunk* input) {
  // Create output chunk with same dimensions
  int dims[3] = {input->dims[0], input->dims[1], input->dims[2]};
  chunk* output = vs_chunk_new(dims);

  // First pass: find min and max values
  float min_val = INFINITY;
  float max_val = -INFINITY;

  for (s32 z = 0; z < input->dims[0]; z++) {
    for (s32 y = 0; y < input->dims[1]; y++) {
      for (s32 x = 0; x < input->dims[2]; x++) {
        float val = vs_chunk_get(input, z, y, x);
        min_val = vs__minfloat(min_val, val);
        max_val = vs__maxfloat(max_val, val);
      }
    }
  }

  // Handle edge case where all values are the same
  float range = max_val - min_val;
  if (range == 0.0f) {
    for (s32 z = 0; z < input->dims[0]; z++) {
      for (s32 y = 0; y < input->dims[1]; y++) {
        for (s32 x = 0; x < input->dims[2]; x++) {
          vs_chunk_set(output, z, y, x, 0.5f);
        }
      }
    }
    return output;
  }

  // Second pass: normalize values to [0.0, 1.0]
  for (s32 z = 0; z < input->dims[0]; z++) {
    for (s32 y = 0; y < input->dims[1]; y++) {
      for (s32 x = 0; x < input->dims[2]; x++) {
        float val = vs_chunk_get(input, z, y, x);
        float normalized = (val - min_val) / range;
        vs_chunk_set(output, z, y, x, normalized);
      }
    }
  }

  return output;
}

chunk* vs_transpose(chunk* input, const char* current_layout) {
    if (!input || !current_layout || strlen(current_layout) != 3) {
        return NULL;
    }

    int mapping[3] = {0, 0, 0};

    for (int i = 0; i < 3; i++) {
        switch (current_layout[i]) {
            case 'z':
                mapping[0] = i;
                break;
            case 'y':
                mapping[1] = i;
                break;
            case 'x':
                mapping[2] = i;
                break;
            default:
                return NULL;
        }
    }

    int new_dims[3] = {
        input->dims[mapping[0]],  // z
        input->dims[mapping[1]],  // y
        input->dims[mapping[2]]   // x
    };

    chunk* output = vs_chunk_new(new_dims);
    if (!output) {
        return NULL;
    }

    // Perform the vs_transpose
    for (int z = 0; z < new_dims[0]; z++) {
        for (int y = 0; y < new_dims[1]; y++) {
            for (int x = 0; x < new_dims[2]; x++) {
                int idx[3] = {z, y, x};

                int old_indices[3] = {
                    idx[mapping[0]],  // Z
                    idx[mapping[1]],  // Y
                    idx[mapping[2]]   // C
                };

                float value = vs_chunk_get(input, old_indices[0], old_indices[1], old_indices[2]);
                vs_chunk_set(output, z, y, x, value);
            }
        }
    }

    return output;
}

// mesh

mesh* vs_mesh_new(f32 *vertices,
                    f32 *normals, // can be NULL if no normals
                    s32 *indices,
                    s32 vertex_count,
                    s32 index_count) {

    mesh* ret = malloc(sizeof(mesh));
    ret->vertices = vertices;
    ret->indices = indices;
    ret->normals = normals;
    ret->vertex_count = vertex_count;
    ret->index_count = index_count;
    return ret;
}


void vs_mesh_free(mesh *mesh) {
    if (mesh) {
        free(mesh->vertices);
        free(mesh->indices);
        free(mesh->normals);
        free(mesh);
    }
}

void vs_mesh_get_bounds(const mesh *m,
                    f32 *origin_z, f32 *origin_y, f32 *origin_x,
                    f32 *length_z, f32 *length_y, f32 *length_x) {
    if (!m || !m->vertices || m->vertex_count <= 0) {
        if (origin_z) *origin_z = 0.0f;
        if (origin_y) *origin_y = 0.0f;
        if (origin_x) *origin_x = 0.0f;
        if (length_z) *length_z = 0.0f;
        if (length_y) *length_y = 0.0f;
        if (length_x) *length_x = 0.0f;
        return;
    }

    f32 min_z = m->vertices[0];
    f32 max_z = m->vertices[0];
    f32 min_y = m->vertices[1];
    f32 max_y = m->vertices[1];
    f32 min_x = m->vertices[2];
    f32 max_x = m->vertices[2];

    for (s32 i = 0; i < m->vertex_count * 3; i += 3) {
        if (m->vertices[i] < min_z) min_z = m->vertices[i];
        if (m->vertices[i] > max_z) max_z = m->vertices[i];

        if (m->vertices[i + 1] < min_y) min_y = m->vertices[i + 1];
        if (m->vertices[i + 1] > max_y) max_y = m->vertices[i + 1];

        if (m->vertices[i + 2] < min_x) min_x = m->vertices[i + 2];
        if (m->vertices[i + 2] > max_x) max_x = m->vertices[i + 2];
    }

    if (origin_z) *origin_z = min_z;
    if (origin_y) *origin_y = min_y;
    if (origin_x) *origin_x = min_x;

    if (length_z) *length_z = max_z - min_z;
    if (length_y) *length_y = max_y - min_y;
    if (length_x) *length_x = max_x - min_x;
}

void vs_mesh_translate(mesh *m, f32 z, f32 y, f32 x) {
    if (!m || !m->vertices || m->vertex_count <= 0) {
        return;
    }

    for (s32 i = 0; i < m->vertex_count * 3; i += 3) {
        m->vertices[i]     += z;  // Z
        m->vertices[i + 1] += y;  // Y
        m->vertices[i + 2] += x;  // X
    }
}

void vs_mesh_scale(mesh *m, f32 scale_z, f32 scale_y, f32 scale_x) {
    if (!m || !m->vertices || m->vertex_count <= 0) {
        return;
    }

    for (s32 i = 0; i < m->vertex_count * 3; i += 3) {
        m->vertices[i]     *= scale_z;  // Z
        m->vertices[i + 1] *= scale_y;  // Y
        m->vertices[i + 2] *= scale_x;  // X
    }

    // If normals are present, we need to renormalize them after non-uniform scaling
    if (m->normals) {
        for (s32 i = 0; i < m->vertex_count * 3; i += 3) {
            // Scale the normal vector
            f32 nz = m->normals[i]     * scale_z;
            f32 ny = m->normals[i + 1] * scale_y;
            f32 nx = m->normals[i + 2] * scale_x;

            // Calculate length for normalization
            f32 length = sqrtf(nz * nz + ny * ny + nx * nx);

            // Avoid division by zero
            if (length > 0.0001f) {
                m->normals[i]     = nz / length;
                m->normals[i + 1] = ny / length;
                m->normals[i + 2] = nx / length;
            }
        }
    }
}

static void vs__interpolate_vertex(f32 isovalue,
                                    f32 v1, f32 v2,
                                    f32 x1, f32 y1, f32 z1,
                                    f32 x2, f32 y2, f32 z2,
                                    f32* out_x, f32* out_y, f32* out_z) {
    if (fabs(isovalue - v1) < 0.00001f) {
        *out_x = x1;
        *out_y = y1;
        *out_z = z1;
        return;
    }
    if (fabs(isovalue - v2) < 0.00001f) {
        *out_x = x2;
        *out_y = y2;
        *out_z = z2;
        return;
    }
    if (fabs(v1 - v2) < 0.00001f) {
        *out_x = x1;
        *out_y = y1;
        *out_z = z1;
        return;
    }

    f32 mu = (isovalue - v1) / (v2 - v1);
    *out_x = x1 + mu * (x2 - x1);
    *out_y = y1 + mu * (y2 - y1);
    *out_z = z1 + mu * (z2 - z1);
}

static f32 vs__get_value(const f32* values, s32 x, s32 y, s32 z,
                            s32 dimx, s32 dimy, s32 dimz) {
    return values[z * (dimx * dimy) + y * dimx + x];
}

static void vs__process_cube(const f32* values,
                        s32 x, s32 y, s32 z,
                        s32 dimx, s32 dimy, s32 dimz,
                        f32 isovalue,
                        f32* vertices,
                        s32* indices,
                        s32* vertex_count,
                        s32* index_count) {


static const s32 edgeTable[256]={
0x0  , 0x109, 0x203, 0x30a, 0x406, 0x50f, 0x605, 0x70c,
0x80c, 0x905, 0xa0f, 0xb06, 0xc0a, 0xd03, 0xe09, 0xf00,
0x190, 0x99 , 0x393, 0x29a, 0x596, 0x49f, 0x795, 0x69c,
0x99c, 0x895, 0xb9f, 0xa96, 0xd9a, 0xc93, 0xf99, 0xe90,
0x230, 0x339, 0x33 , 0x13a, 0x636, 0x73f, 0x435, 0x53c,
0xa3c, 0xb35, 0x83f, 0x936, 0xe3a, 0xf33, 0xc39, 0xd30,
0x3a0, 0x2a9, 0x1a3, 0xaa , 0x7a6, 0x6af, 0x5a5, 0x4ac,
0xbac, 0xaa5, 0x9af, 0x8a6, 0xfaa, 0xea3, 0xda9, 0xca0,
0x460, 0x569, 0x663, 0x76a, 0x66 , 0x16f, 0x265, 0x36c,
0xc6c, 0xd65, 0xe6f, 0xf66, 0x86a, 0x963, 0xa69, 0xb60,
0x5f0, 0x4f9, 0x7f3, 0x6fa, 0x1f6, 0xff , 0x3f5, 0x2fc,
0xdfc, 0xcf5, 0xfff, 0xef6, 0x9fa, 0x8f3, 0xbf9, 0xaf0,
0x650, 0x759, 0x453, 0x55a, 0x256, 0x35f, 0x55 , 0x15c,
0xe5c, 0xf55, 0xc5f, 0xd56, 0xa5a, 0xb53, 0x859, 0x950,
0x7c0, 0x6c9, 0x5c3, 0x4ca, 0x3c6, 0x2cf, 0x1c5, 0xcc ,
0xfcc, 0xec5, 0xdcf, 0xcc6, 0xbca, 0xac3, 0x9c9, 0x8c0,
0x8c0, 0x9c9, 0xac3, 0xbca, 0xcc6, 0xdcf, 0xec5, 0xfcc,
0xcc , 0x1c5, 0x2cf, 0x3c6, 0x4ca, 0x5c3, 0x6c9, 0x7c0,
0x950, 0x859, 0xb53, 0xa5a, 0xd56, 0xc5f, 0xf55, 0xe5c,
0x15c, 0x55 , 0x35f, 0x256, 0x55a, 0x453, 0x759, 0x650,
0xaf0, 0xbf9, 0x8f3, 0x9fa, 0xef6, 0xfff, 0xcf5, 0xdfc,
0x2fc, 0x3f5, 0xff , 0x1f6, 0x6fa, 0x7f3, 0x4f9, 0x5f0,
0xb60, 0xa69, 0x963, 0x86a, 0xf66, 0xe6f, 0xd65, 0xc6c,
0x36c, 0x265, 0x16f, 0x66 , 0x76a, 0x663, 0x569, 0x460,
0xca0, 0xda9, 0xea3, 0xfaa, 0x8a6, 0x9af, 0xaa5, 0xbac,
0x4ac, 0x5a5, 0x6af, 0x7a6, 0xaa , 0x1a3, 0x2a9, 0x3a0,
0xd30, 0xc39, 0xf33, 0xe3a, 0x936, 0x83f, 0xb35, 0xa3c,
0x53c, 0x435, 0x73f, 0x636, 0x13a, 0x33 , 0x339, 0x230,
0xe90, 0xf99, 0xc93, 0xd9a, 0xa96, 0xb9f, 0x895, 0x99c,
0x69c, 0x795, 0x49f, 0x596, 0x29a, 0x393, 0x99 , 0x190,
0xf00, 0xe09, 0xd03, 0xc0a, 0xb06, 0xa0f, 0x905, 0x80c,
0x70c, 0x605, 0x50f, 0x406, 0x30a, 0x203, 0x109, 0x0   };

static const s32 triTable[256][16] =
{ {-1, -1, -1, -1, -1, -1, -1, -1, -1, -1, -1, -1, -1, -1, -1, -1},
{0, 8, 3, -1, -1, -1, -1, -1, -1, -1, -1, -1, -1, -1, -1, -1},
{0, 1, 9, -1, -1, -1, -1, -1, -1, -1, -1, -1, -1, -1, -1, -1},
{1, 8, 3, 9, 8, 1, -1, -1, -1, -1, -1, -1, -1, -1, -1, -1},
{1, 2, 10, -1, -1, -1, -1, -1, -1, -1, -1, -1, -1, -1, -1, -1},
{0, 8, 3, 1, 2, 10, -1, -1, -1, -1, -1, -1, -1, -1, -1, -1},
{9, 2, 10, 0, 2, 9, -1, -1, -1, -1, -1, -1, -1, -1, -1, -1},
{2, 8, 3, 2, 10, 8, 10, 9, 8, -1, -1, -1, -1, -1, -1, -1},
{3, 11, 2, -1, -1, -1, -1, -1, -1, -1, -1, -1, -1, -1, -1, -1},
{0, 11, 2, 8, 11, 0, -1, -1, -1, -1, -1, -1, -1, -1, -1, -1},
{1, 9, 0, 2, 3, 11, -1, -1, -1, -1, -1, -1, -1, -1, -1, -1},
{1, 11, 2, 1, 9, 11, 9, 8, 11, -1, -1, -1, -1, -1, -1, -1},
{3, 10, 1, 11, 10, 3, -1, -1, -1, -1, -1, -1, -1, -1, -1, -1},
{0, 10, 1, 0, 8, 10, 8, 11, 10, -1, -1, -1, -1, -1, -1, -1},
{3, 9, 0, 3, 11, 9, 11, 10, 9, -1, -1, -1, -1, -1, -1, -1},
{9, 8, 10, 10, 8, 11, -1, -1, -1, -1, -1, -1, -1, -1, -1, -1},
{4, 7, 8, -1, -1, -1, -1, -1, -1, -1, -1, -1, -1, -1, -1, -1},
{4, 3, 0, 7, 3, 4, -1, -1, -1, -1, -1, -1, -1, -1, -1, -1},
{0, 1, 9, 8, 4, 7, -1, -1, -1, -1, -1, -1, -1, -1, -1, -1},
{4, 1, 9, 4, 7, 1, 7, 3, 1, -1, -1, -1, -1, -1, -1, -1},
{1, 2, 10, 8, 4, 7, -1, -1, -1, -1, -1, -1, -1, -1, -1, -1},
{3, 4, 7, 3, 0, 4, 1, 2, 10, -1, -1, -1, -1, -1, -1, -1},
{9, 2, 10, 9, 0, 2, 8, 4, 7, -1, -1, -1, -1, -1, -1, -1},
{2, 10, 9, 2, 9, 7, 2, 7, 3, 7, 9, 4, -1, -1, -1, -1},
{8, 4, 7, 3, 11, 2, -1, -1, -1, -1, -1, -1, -1, -1, -1, -1},
{11, 4, 7, 11, 2, 4, 2, 0, 4, -1, -1, -1, -1, -1, -1, -1},
{9, 0, 1, 8, 4, 7, 2, 3, 11, -1, -1, -1, -1, -1, -1, -1},
{4, 7, 11, 9, 4, 11, 9, 11, 2, 9, 2, 1, -1, -1, -1, -1},
{3, 10, 1, 3, 11, 10, 7, 8, 4, -1, -1, -1, -1, -1, -1, -1},
{1, 11, 10, 1, 4, 11, 1, 0, 4, 7, 11, 4, -1, -1, -1, -1},
{4, 7, 8, 9, 0, 11, 9, 11, 10, 11, 0, 3, -1, -1, -1, -1},
{4, 7, 11, 4, 11, 9, 9, 11, 10, -1, -1, -1, -1, -1, -1, -1},
{9, 5, 4, -1, -1, -1, -1, -1, -1, -1, -1, -1, -1, -1, -1, -1},
{9, 5, 4, 0, 8, 3, -1, -1, -1, -1, -1, -1, -1, -1, -1, -1},
{0, 5, 4, 1, 5, 0, -1, -1, -1, -1, -1, -1, -1, -1, -1, -1},
{8, 5, 4, 8, 3, 5, 3, 1, 5, -1, -1, -1, -1, -1, -1, -1},
{1, 2, 10, 9, 5, 4, -1, -1, -1, -1, -1, -1, -1, -1, -1, -1},
{3, 0, 8, 1, 2, 10, 4, 9, 5, -1, -1, -1, -1, -1, -1, -1},
{5, 2, 10, 5, 4, 2, 4, 0, 2, -1, -1, -1, -1, -1, -1, -1},
{2, 10, 5, 3, 2, 5, 3, 5, 4, 3, 4, 8, -1, -1, -1, -1},
{9, 5, 4, 2, 3, 11, -1, -1, -1, -1, -1, -1, -1, -1, -1, -1},
{0, 11, 2, 0, 8, 11, 4, 9, 5, -1, -1, -1, -1, -1, -1, -1},
{0, 5, 4, 0, 1, 5, 2, 3, 11, -1, -1, -1, -1, -1, -1, -1},
{2, 1, 5, 2, 5, 8, 2, 8, 11, 4, 8, 5, -1, -1, -1, -1},
{10, 3, 11, 10, 1, 3, 9, 5, 4, -1, -1, -1, -1, -1, -1, -1},
{4, 9, 5, 0, 8, 1, 8, 10, 1, 8, 11, 10, -1, -1, -1, -1},
{5, 4, 0, 5, 0, 11, 5, 11, 10, 11, 0, 3, -1, -1, -1, -1},
{5, 4, 8, 5, 8, 10, 10, 8, 11, -1, -1, -1, -1, -1, -1, -1},
{9, 7, 8, 5, 7, 9, -1, -1, -1, -1, -1, -1, -1, -1, -1, -1},
{9, 3, 0, 9, 5, 3, 5, 7, 3, -1, -1, -1, -1, -1, -1, -1},
{0, 7, 8, 0, 1, 7, 1, 5, 7, -1, -1, -1, -1, -1, -1, -1},
{1, 5, 3, 3, 5, 7, -1, -1, -1, -1, -1, -1, -1, -1, -1, -1},
{9, 7, 8, 9, 5, 7, 10, 1, 2, -1, -1, -1, -1, -1, -1, -1},
{10, 1, 2, 9, 5, 0, 5, 3, 0, 5, 7, 3, -1, -1, -1, -1},
{8, 0, 2, 8, 2, 5, 8, 5, 7, 10, 5, 2, -1, -1, -1, -1},
{2, 10, 5, 2, 5, 3, 3, 5, 7, -1, -1, -1, -1, -1, -1, -1},
{7, 9, 5, 7, 8, 9, 3, 11, 2, -1, -1, -1, -1, -1, -1, -1},
{9, 5, 7, 9, 7, 2, 9, 2, 0, 2, 7, 11, -1, -1, -1, -1},
{2, 3, 11, 0, 1, 8, 1, 7, 8, 1, 5, 7, -1, -1, -1, -1},
{11, 2, 1, 11, 1, 7, 7, 1, 5, -1, -1, -1, -1, -1, -1, -1},
{9, 5, 8, 8, 5, 7, 10, 1, 3, 10, 3, 11, -1, -1, -1, -1},
{5, 7, 0, 5, 0, 9, 7, 11, 0, 1, 0, 10, 11, 10, 0, -1},
{11, 10, 0, 11, 0, 3, 10, 5, 0, 8, 0, 7, 5, 7, 0, -1},
{11, 10, 5, 7, 11, 5, -1, -1, -1, -1, -1, -1, -1, -1, -1, -1},
{10, 6, 5, -1, -1, -1, -1, -1, -1, -1, -1, -1, -1, -1, -1, -1},
{0, 8, 3, 5, 10, 6, -1, -1, -1, -1, -1, -1, -1, -1, -1, -1},
{9, 0, 1, 5, 10, 6, -1, -1, -1, -1, -1, -1, -1, -1, -1, -1},
{1, 8, 3, 1, 9, 8, 5, 10, 6, -1, -1, -1, -1, -1, -1, -1},
{1, 6, 5, 2, 6, 1, -1, -1, -1, -1, -1, -1, -1, -1, -1, -1},
{1, 6, 5, 1, 2, 6, 3, 0, 8, -1, -1, -1, -1, -1, -1, -1},
{9, 6, 5, 9, 0, 6, 0, 2, 6, -1, -1, -1, -1, -1, -1, -1},
{5, 9, 8, 5, 8, 2, 5, 2, 6, 3, 2, 8, -1, -1, -1, -1},
{2, 3, 11, 10, 6, 5, -1, -1, -1, -1, -1, -1, -1, -1, -1, -1},
{11, 0, 8, 11, 2, 0, 10, 6, 5, -1, -1, -1, -1, -1, -1, -1},
{0, 1, 9, 2, 3, 11, 5, 10, 6, -1, -1, -1, -1, -1, -1, -1},
{5, 10, 6, 1, 9, 2, 9, 11, 2, 9, 8, 11, -1, -1, -1, -1},
{6, 3, 11, 6, 5, 3, 5, 1, 3, -1, -1, -1, -1, -1, -1, -1},
{0, 8, 11, 0, 11, 5, 0, 5, 1, 5, 11, 6, -1, -1, -1, -1},
{3, 11, 6, 0, 3, 6, 0, 6, 5, 0, 5, 9, -1, -1, -1, -1},
{6, 5, 9, 6, 9, 11, 11, 9, 8, -1, -1, -1, -1, -1, -1, -1},
{5, 10, 6, 4, 7, 8, -1, -1, -1, -1, -1, -1, -1, -1, -1, -1},
{4, 3, 0, 4, 7, 3, 6, 5, 10, -1, -1, -1, -1, -1, -1, -1},
{1, 9, 0, 5, 10, 6, 8, 4, 7, -1, -1, -1, -1, -1, -1, -1},
{10, 6, 5, 1, 9, 7, 1, 7, 3, 7, 9, 4, -1, -1, -1, -1},
{6, 1, 2, 6, 5, 1, 4, 7, 8, -1, -1, -1, -1, -1, -1, -1},
{1, 2, 5, 5, 2, 6, 3, 0, 4, 3, 4, 7, -1, -1, -1, -1},
{8, 4, 7, 9, 0, 5, 0, 6, 5, 0, 2, 6, -1, -1, -1, -1},
{7, 3, 9, 7, 9, 4, 3, 2, 9, 5, 9, 6, 2, 6, 9, -1},
{3, 11, 2, 7, 8, 4, 10, 6, 5, -1, -1, -1, -1, -1, -1, -1},
{5, 10, 6, 4, 7, 2, 4, 2, 0, 2, 7, 11, -1, -1, -1, -1},
{0, 1, 9, 4, 7, 8, 2, 3, 11, 5, 10, 6, -1, -1, -1, -1},
{9, 2, 1, 9, 11, 2, 9, 4, 11, 7, 11, 4, 5, 10, 6, -1},
{8, 4, 7, 3, 11, 5, 3, 5, 1, 5, 11, 6, -1, -1, -1, -1},
{5, 1, 11, 5, 11, 6, 1, 0, 11, 7, 11, 4, 0, 4, 11, -1},
{0, 5, 9, 0, 6, 5, 0, 3, 6, 11, 6, 3, 8, 4, 7, -1},
{6, 5, 9, 6, 9, 11, 4, 7, 9, 7, 11, 9, -1, -1, -1, -1},
{10, 4, 9, 6, 4, 10, -1, -1, -1, -1, -1, -1, -1, -1, -1, -1},
{4, 10, 6, 4, 9, 10, 0, 8, 3, -1, -1, -1, -1, -1, -1, -1},
{10, 0, 1, 10, 6, 0, 6, 4, 0, -1, -1, -1, -1, -1, -1, -1},
{8, 3, 1, 8, 1, 6, 8, 6, 4, 6, 1, 10, -1, -1, -1, -1},
{1, 4, 9, 1, 2, 4, 2, 6, 4, -1, -1, -1, -1, -1, -1, -1},
{3, 0, 8, 1, 2, 9, 2, 4, 9, 2, 6, 4, -1, -1, -1, -1},
{0, 2, 4, 4, 2, 6, -1, -1, -1, -1, -1, -1, -1, -1, -1, -1},
{8, 3, 2, 8, 2, 4, 4, 2, 6, -1, -1, -1, -1, -1, -1, -1},
{10, 4, 9, 10, 6, 4, 11, 2, 3, -1, -1, -1, -1, -1, -1, -1},
{0, 8, 2, 2, 8, 11, 4, 9, 10, 4, 10, 6, -1, -1, -1, -1},
{3, 11, 2, 0, 1, 6, 0, 6, 4, 6, 1, 10, -1, -1, -1, -1},
{6, 4, 1, 6, 1, 10, 4, 8, 1, 2, 1, 11, 8, 11, 1, -1},
{9, 6, 4, 9, 3, 6, 9, 1, 3, 11, 6, 3, -1, -1, -1, -1},
{8, 11, 1, 8, 1, 0, 11, 6, 1, 9, 1, 4, 6, 4, 1, -1},
{3, 11, 6, 3, 6, 0, 0, 6, 4, -1, -1, -1, -1, -1, -1, -1},
{6, 4, 8, 11, 6, 8, -1, -1, -1, -1, -1, -1, -1, -1, -1, -1},
{7, 10, 6, 7, 8, 10, 8, 9, 10, -1, -1, -1, -1, -1, -1, -1},
{0, 7, 3, 0, 10, 7, 0, 9, 10, 6, 7, 10, -1, -1, -1, -1},
{10, 6, 7, 1, 10, 7, 1, 7, 8, 1, 8, 0, -1, -1, -1, -1},
{10, 6, 7, 10, 7, 1, 1, 7, 3, -1, -1, -1, -1, -1, -1, -1},
{1, 2, 6, 1, 6, 8, 1, 8, 9, 8, 6, 7, -1, -1, -1, -1},
{2, 6, 9, 2, 9, 1, 6, 7, 9, 0, 9, 3, 7, 3, 9, -1},
{7, 8, 0, 7, 0, 6, 6, 0, 2, -1, -1, -1, -1, -1, -1, -1},
{7, 3, 2, 6, 7, 2, -1, -1, -1, -1, -1, -1, -1, -1, -1, -1},
{2, 3, 11, 10, 6, 8, 10, 8, 9, 8, 6, 7, -1, -1, -1, -1},
{2, 0, 7, 2, 7, 11, 0, 9, 7, 6, 7, 10, 9, 10, 7, -1},
{1, 8, 0, 1, 7, 8, 1, 10, 7, 6, 7, 10, 2, 3, 11, -1},
{11, 2, 1, 11, 1, 7, 10, 6, 1, 6, 7, 1, -1, -1, -1, -1},
{8, 9, 6, 8, 6, 7, 9, 1, 6, 11, 6, 3, 1, 3, 6, -1},
{0, 9, 1, 11, 6, 7, -1, -1, -1, -1, -1, -1, -1, -1, -1, -1},
{7, 8, 0, 7, 0, 6, 3, 11, 0, 11, 6, 0, -1, -1, -1, -1},
{7, 11, 6, -1, -1, -1, -1, -1, -1, -1, -1, -1, -1, -1, -1, -1},
{7, 6, 11, -1, -1, -1, -1, -1, -1, -1, -1, -1, -1, -1, -1, -1},
{3, 0, 8, 11, 7, 6, -1, -1, -1, -1, -1, -1, -1, -1, -1, -1},
{0, 1, 9, 11, 7, 6, -1, -1, -1, -1, -1, -1, -1, -1, -1, -1},
{8, 1, 9, 8, 3, 1, 11, 7, 6, -1, -1, -1, -1, -1, -1, -1},
{10, 1, 2, 6, 11, 7, -1, -1, -1, -1, -1, -1, -1, -1, -1, -1},
{1, 2, 10, 3, 0, 8, 6, 11, 7, -1, -1, -1, -1, -1, -1, -1},
{2, 9, 0, 2, 10, 9, 6, 11, 7, -1, -1, -1, -1, -1, -1, -1},
{6, 11, 7, 2, 10, 3, 10, 8, 3, 10, 9, 8, -1, -1, -1, -1},
{7, 2, 3, 6, 2, 7, -1, -1, -1, -1, -1, -1, -1, -1, -1, -1},
{7, 0, 8, 7, 6, 0, 6, 2, 0, -1, -1, -1, -1, -1, -1, -1},
{2, 7, 6, 2, 3, 7, 0, 1, 9, -1, -1, -1, -1, -1, -1, -1},
{1, 6, 2, 1, 8, 6, 1, 9, 8, 8, 7, 6, -1, -1, -1, -1},
{10, 7, 6, 10, 1, 7, 1, 3, 7, -1, -1, -1, -1, -1, -1, -1},
{10, 7, 6, 1, 7, 10, 1, 8, 7, 1, 0, 8, -1, -1, -1, -1},
{0, 3, 7, 0, 7, 10, 0, 10, 9, 6, 10, 7, -1, -1, -1, -1},
{7, 6, 10, 7, 10, 8, 8, 10, 9, -1, -1, -1, -1, -1, -1, -1},
{6, 8, 4, 11, 8, 6, -1, -1, -1, -1, -1, -1, -1, -1, -1, -1},
{3, 6, 11, 3, 0, 6, 0, 4, 6, -1, -1, -1, -1, -1, -1, -1},
{8, 6, 11, 8, 4, 6, 9, 0, 1, -1, -1, -1, -1, -1, -1, -1},
{9, 4, 6, 9, 6, 3, 9, 3, 1, 11, 3, 6, -1, -1, -1, -1},
{6, 8, 4, 6, 11, 8, 2, 10, 1, -1, -1, -1, -1, -1, -1, -1},
{1, 2, 10, 3, 0, 11, 0, 6, 11, 0, 4, 6, -1, -1, -1, -1},
{4, 11, 8, 4, 6, 11, 0, 2, 9, 2, 10, 9, -1, -1, -1, -1},
{10, 9, 3, 10, 3, 2, 9, 4, 3, 11, 3, 6, 4, 6, 3, -1},
{8, 2, 3, 8, 4, 2, 4, 6, 2, -1, -1, -1, -1, -1, -1, -1},
{0, 4, 2, 4, 6, 2, -1, -1, -1, -1, -1, -1, -1, -1, -1, -1},
{1, 9, 0, 2, 3, 4, 2, 4, 6, 4, 3, 8, -1, -1, -1, -1},
{1, 9, 4, 1, 4, 2, 2, 4, 6, -1, -1, -1, -1, -1, -1, -1},
{8, 1, 3, 8, 6, 1, 8, 4, 6, 6, 10, 1, -1, -1, -1, -1},
{10, 1, 0, 10, 0, 6, 6, 0, 4, -1, -1, -1, -1, -1, -1, -1},
{4, 6, 3, 4, 3, 8, 6, 10, 3, 0, 3, 9, 10, 9, 3, -1},
{10, 9, 4, 6, 10, 4, -1, -1, -1, -1, -1, -1, -1, -1, -1, -1},
{4, 9, 5, 7, 6, 11, -1, -1, -1, -1, -1, -1, -1, -1, -1, -1},
{0, 8, 3, 4, 9, 5, 11, 7, 6, -1, -1, -1, -1, -1, -1, -1},
{5, 0, 1, 5, 4, 0, 7, 6, 11, -1, -1, -1, -1, -1, -1, -1},
{11, 7, 6, 8, 3, 4, 3, 5, 4, 3, 1, 5, -1, -1, -1, -1},
{9, 5, 4, 10, 1, 2, 7, 6, 11, -1, -1, -1, -1, -1, -1, -1},
{6, 11, 7, 1, 2, 10, 0, 8, 3, 4, 9, 5, -1, -1, -1, -1},
{7, 6, 11, 5, 4, 10, 4, 2, 10, 4, 0, 2, -1, -1, -1, -1},
{3, 4, 8, 3, 5, 4, 3, 2, 5, 10, 5, 2, 11, 7, 6, -1},
{7, 2, 3, 7, 6, 2, 5, 4, 9, -1, -1, -1, -1, -1, -1, -1},
{9, 5, 4, 0, 8, 6, 0, 6, 2, 6, 8, 7, -1, -1, -1, -1},
{3, 6, 2, 3, 7, 6, 1, 5, 0, 5, 4, 0, -1, -1, -1, -1},
{6, 2, 8, 6, 8, 7, 2, 1, 8, 4, 8, 5, 1, 5, 8, -1},
{9, 5, 4, 10, 1, 6, 1, 7, 6, 1, 3, 7, -1, -1, -1, -1},
{1, 6, 10, 1, 7, 6, 1, 0, 7, 8, 7, 0, 9, 5, 4, -1},
{4, 0, 10, 4, 10, 5, 0, 3, 10, 6, 10, 7, 3, 7, 10, -1},
{7, 6, 10, 7, 10, 8, 5, 4, 10, 4, 8, 10, -1, -1, -1, -1},
{6, 9, 5, 6, 11, 9, 11, 8, 9, -1, -1, -1, -1, -1, -1, -1},
{3, 6, 11, 0, 6, 3, 0, 5, 6, 0, 9, 5, -1, -1, -1, -1},
{0, 11, 8, 0, 5, 11, 0, 1, 5, 5, 6, 11, -1, -1, -1, -1},
{6, 11, 3, 6, 3, 5, 5, 3, 1, -1, -1, -1, -1, -1, -1, -1},
{1, 2, 10, 9, 5, 11, 9, 11, 8, 11, 5, 6, -1, -1, -1, -1},
{0, 11, 3, 0, 6, 11, 0, 9, 6, 5, 6, 9, 1, 2, 10, -1},
{11, 8, 5, 11, 5, 6, 8, 0, 5, 10, 5, 2, 0, 2, 5, -1},
{6, 11, 3, 6, 3, 5, 2, 10, 3, 10, 5, 3, -1, -1, -1, -1},
{5, 8, 9, 5, 2, 8, 5, 6, 2, 3, 8, 2, -1, -1, -1, -1},
{9, 5, 6, 9, 6, 0, 0, 6, 2, -1, -1, -1, -1, -1, -1, -1},
{1, 5, 8, 1, 8, 0, 5, 6, 8, 3, 8, 2, 6, 2, 8, -1},
{1, 5, 6, 2, 1, 6, -1, -1, -1, -1, -1, -1, -1, -1, -1, -1},
{1, 3, 6, 1, 6, 10, 3, 8, 6, 5, 6, 9, 8, 9, 6, -1},
{10, 1, 0, 10, 0, 6, 9, 5, 0, 5, 6, 0, -1, -1, -1, -1},
{0, 3, 8, 5, 6, 10, -1, -1, -1, -1, -1, -1, -1, -1, -1, -1},
{10, 5, 6, -1, -1, -1, -1, -1, -1, -1, -1, -1, -1, -1, -1, -1},
{11, 5, 10, 7, 5, 11, -1, -1, -1, -1, -1, -1, -1, -1, -1, -1},
{11, 5, 10, 11, 7, 5, 8, 3, 0, -1, -1, -1, -1, -1, -1, -1},
{5, 11, 7, 5, 10, 11, 1, 9, 0, -1, -1, -1, -1, -1, -1, -1},
{10, 7, 5, 10, 11, 7, 9, 8, 1, 8, 3, 1, -1, -1, -1, -1},
{11, 1, 2, 11, 7, 1, 7, 5, 1, -1, -1, -1, -1, -1, -1, -1},
{0, 8, 3, 1, 2, 7, 1, 7, 5, 7, 2, 11, -1, -1, -1, -1},
{9, 7, 5, 9, 2, 7, 9, 0, 2, 2, 11, 7, -1, -1, -1, -1},
{7, 5, 2, 7, 2, 11, 5, 9, 2, 3, 2, 8, 9, 8, 2, -1},
{2, 5, 10, 2, 3, 5, 3, 7, 5, -1, -1, -1, -1, -1, -1, -1},
{8, 2, 0, 8, 5, 2, 8, 7, 5, 10, 2, 5, -1, -1, -1, -1},
{9, 0, 1, 5, 10, 3, 5, 3, 7, 3, 10, 2, -1, -1, -1, -1},
{9, 8, 2, 9, 2, 1, 8, 7, 2, 10, 2, 5, 7, 5, 2, -1},
{1, 3, 5, 3, 7, 5, -1, -1, -1, -1, -1, -1, -1, -1, -1, -1},
{0, 8, 7, 0, 7, 1, 1, 7, 5, -1, -1, -1, -1, -1, -1, -1},
{9, 0, 3, 9, 3, 5, 5, 3, 7, -1, -1, -1, -1, -1, -1, -1},
{9, 8, 7, 5, 9, 7, -1, -1, -1, -1, -1, -1, -1, -1, -1, -1},
{5, 8, 4, 5, 10, 8, 10, 11, 8, -1, -1, -1, -1, -1, -1, -1},
{5, 0, 4, 5, 11, 0, 5, 10, 11, 11, 3, 0, -1, -1, -1, -1},
{0, 1, 9, 8, 4, 10, 8, 10, 11, 10, 4, 5, -1, -1, -1, -1},
{10, 11, 4, 10, 4, 5, 11, 3, 4, 9, 4, 1, 3, 1, 4, -1},
{2, 5, 1, 2, 8, 5, 2, 11, 8, 4, 5, 8, -1, -1, -1, -1},
{0, 4, 11, 0, 11, 3, 4, 5, 11, 2, 11, 1, 5, 1, 11, -1},
{0, 2, 5, 0, 5, 9, 2, 11, 5, 4, 5, 8, 11, 8, 5, -1},
{9, 4, 5, 2, 11, 3, -1, -1, -1, -1, -1, -1, -1, -1, -1, -1},
{2, 5, 10, 3, 5, 2, 3, 4, 5, 3, 8, 4, -1, -1, -1, -1},
{5, 10, 2, 5, 2, 4, 4, 2, 0, -1, -1, -1, -1, -1, -1, -1},
{3, 10, 2, 3, 5, 10, 3, 8, 5, 4, 5, 8, 0, 1, 9, -1},
{5, 10, 2, 5, 2, 4, 1, 9, 2, 9, 4, 2, -1, -1, -1, -1},
{8, 4, 5, 8, 5, 3, 3, 5, 1, -1, -1, -1, -1, -1, -1, -1},
{0, 4, 5, 1, 0, 5, -1, -1, -1, -1, -1, -1, -1, -1, -1, -1},
{8, 4, 5, 8, 5, 3, 9, 0, 5, 0, 3, 5, -1, -1, -1, -1},
{9, 4, 5, -1, -1, -1, -1, -1, -1, -1, -1, -1, -1, -1, -1, -1},
{4, 11, 7, 4, 9, 11, 9, 10, 11, -1, -1, -1, -1, -1, -1, -1},
{0, 8, 3, 4, 9, 7, 9, 11, 7, 9, 10, 11, -1, -1, -1, -1},
{1, 10, 11, 1, 11, 4, 1, 4, 0, 7, 4, 11, -1, -1, -1, -1},
{3, 1, 4, 3, 4, 8, 1, 10, 4, 7, 4, 11, 10, 11, 4, -1},
{4, 11, 7, 9, 11, 4, 9, 2, 11, 9, 1, 2, -1, -1, -1, -1},
{9, 7, 4, 9, 11, 7, 9, 1, 11, 2, 11, 1, 0, 8, 3, -1},
{11, 7, 4, 11, 4, 2, 2, 4, 0, -1, -1, -1, -1, -1, -1, -1},
{11, 7, 4, 11, 4, 2, 8, 3, 4, 3, 2, 4, -1, -1, -1, -1},
{2, 9, 10, 2, 7, 9, 2, 3, 7, 7, 4, 9, -1, -1, -1, -1},
{9, 10, 7, 9, 7, 4, 10, 2, 7, 8, 7, 0, 2, 0, 7, -1},
{3, 7, 10, 3, 10, 2, 7, 4, 10, 1, 10, 0, 4, 0, 10, -1},
{1, 10, 2, 8, 7, 4, -1, -1, -1, -1, -1, -1, -1, -1, -1, -1},
{4, 9, 1, 4, 1, 7, 7, 1, 3, -1, -1, -1, -1, -1, -1, -1},
{4, 9, 1, 4, 1, 7, 0, 8, 1, 8, 7, 1, -1, -1, -1, -1},
{4, 0, 3, 7, 4, 3, -1, -1, -1, -1, -1, -1, -1, -1, -1, -1},
{4, 8, 7, -1, -1, -1, -1, -1, -1, -1, -1, -1, -1, -1, -1, -1},
{9, 10, 8, 10, 11, 8, -1, -1, -1, -1, -1, -1, -1, -1, -1, -1},
{3, 0, 9, 3, 9, 11, 11, 9, 10, -1, -1, -1, -1, -1, -1, -1},
{0, 1, 10, 0, 10, 8, 8, 10, 11, -1, -1, -1, -1, -1, -1, -1},
{3, 1, 10, 11, 3, 10, -1, -1, -1, -1, -1, -1, -1, -1, -1, -1},
{1, 2, 11, 1, 11, 9, 9, 11, 8, -1, -1, -1, -1, -1, -1, -1},
{3, 0, 9, 3, 9, 11, 1, 2, 9, 2, 11, 9, -1, -1, -1, -1},
{0, 2, 11, 8, 0, 11, -1, -1, -1, -1, -1, -1, -1, -1, -1, -1},
{3, 2, 11, -1, -1, -1, -1, -1, -1, -1, -1, -1, -1, -1, -1, -1},
{2, 3, 8, 2, 8, 10, 10, 8, 9, -1, -1, -1, -1, -1, -1, -1},
{9, 10, 2, 0, 9, 2, -1, -1, -1, -1, -1, -1, -1, -1, -1, -1},
{2, 3, 8, 2, 8, 10, 0, 1, 8, 1, 10, 8, -1, -1, -1, -1},
{1, 10, 2, -1, -1, -1, -1, -1, -1, -1, -1, -1, -1, -1, -1, -1},
{1, 3, 8, 9, 1, 8, -1, -1, -1, -1, -1, -1, -1, -1, -1, -1},
{0, 9, 1, -1, -1, -1, -1, -1, -1, -1, -1, -1, -1, -1, -1, -1},
{0, 3, 8, -1, -1, -1, -1, -1, -1, -1, -1, -1, -1, -1, -1, -1},
{-1, -1, -1, -1, -1, -1, -1, -1, -1, -1, -1, -1, -1, -1, -1, -1} };

    f32 cube_values[8];
    cube_values[0] = vs__get_value(values, x, y, z, dimx, dimy, dimz);
    cube_values[1] = vs__get_value(values, x + 1, y, z, dimx, dimy, dimz);
    cube_values[2] = vs__get_value(values, x + 1, y + 1, z, dimx, dimy, dimz);
    cube_values[3] = vs__get_value(values, x, y + 1, z, dimx, dimy, dimz);
    cube_values[4] = vs__get_value(values, x, y, z + 1, dimx, dimy, dimz);
    cube_values[5] = vs__get_value(values, x + 1, y, z + 1, dimx, dimy, dimz);
    cube_values[6] = vs__get_value(values, x + 1, y + 1, z + 1, dimx, dimy, dimz);
    cube_values[7] = vs__get_value(values, x, y + 1, z + 1, dimx, dimy, dimz);

    s32 cubeindex = 0;
    for (s32 i = 0; i < 8; i++) {
        if (cube_values[i] < isovalue)
            cubeindex |= (1 << i);
    }

    if (edgeTable[cubeindex] == 0)
        return;

    f32 edge_verts[12][3];  // [x,y,z] for each possible edge vertex

    if (edgeTable[cubeindex] & 1)
        vs__interpolate_vertex(isovalue, cube_values[0], cube_values[1],
                         x, y, z,             // vertex 0
                         x + 1, y, z,         // vertex 1
                         &edge_verts[0][0], &edge_verts[0][1], &edge_verts[0][2]);

    if (edgeTable[cubeindex] & 2)
        vs__interpolate_vertex(isovalue, cube_values[1], cube_values[2],
                         x + 1, y, z,         // vertex 1
                         x + 1, y + 1, z,     // vertex 2
                         &edge_verts[1][0], &edge_verts[1][1], &edge_verts[1][2]);

    if (edgeTable[cubeindex] & 4)
        vs__interpolate_vertex(isovalue, cube_values[2], cube_values[3],
                         x + 1, y + 1, z,     // vertex 2
                         x, y + 1, z,         // vertex 3
                         &edge_verts[2][0], &edge_verts[2][1], &edge_verts[2][2]);

    if (edgeTable[cubeindex] & 8)
        vs__interpolate_vertex(isovalue, cube_values[3], cube_values[0],
                         x, y + 1, z,         // vertex 3
                         x, y, z,             // vertex 0
                         &edge_verts[3][0], &edge_verts[3][1], &edge_verts[3][2]);

    if (edgeTable[cubeindex] & 16)
        vs__interpolate_vertex(isovalue, cube_values[4], cube_values[5],
                         x, y, z + 1,         // vertex 4
                         x + 1, y, z + 1,     // vertex 5
                         &edge_verts[4][0], &edge_verts[4][1], &edge_verts[4][2]);

    if (edgeTable[cubeindex] & 32)
        vs__interpolate_vertex(isovalue, cube_values[5], cube_values[6],
                         x + 1, y, z + 1,     // vertex 5
                         x + 1, y + 1, z + 1, // vertex 6
                         &edge_verts[5][0], &edge_verts[5][1], &edge_verts[5][2]);

    if (edgeTable[cubeindex] & 64)
        vs__interpolate_vertex(isovalue, cube_values[6], cube_values[7],
                         x + 1, y + 1, z + 1, // vertex 6
                         x, y + 1, z + 1,     // vertex 7
                         &edge_verts[6][0], &edge_verts[6][1], &edge_verts[6][2]);

    if (edgeTable[cubeindex] & 128)
        vs__interpolate_vertex(isovalue, cube_values[7], cube_values[4],
                         x, y + 1, z + 1,     // vertex 7
                         x, y, z + 1,         // vertex 4
                         &edge_verts[7][0], &edge_verts[7][1], &edge_verts[7][2]);

    if (edgeTable[cubeindex] & 256)
        vs__interpolate_vertex(isovalue, cube_values[0], cube_values[4],
                         x, y, z,             // vertex 0
                         x, y, z + 1,         // vertex 4
                         &edge_verts[8][0], &edge_verts[8][1], &edge_verts[8][2]);

    if (edgeTable[cubeindex] & 512)
        vs__interpolate_vertex(isovalue, cube_values[1], cube_values[5],
                         x + 1, y, z,         // vertex 1
                         x + 1, y, z + 1,     // vertex 5
                         &edge_verts[9][0], &edge_verts[9][1], &edge_verts[9][2]);

    if (edgeTable[cubeindex] & 1024)
        vs__interpolate_vertex(isovalue, cube_values[2], cube_values[6],
                         x + 1, y + 1, z,     // vertex 2
                         x + 1, y + 1, z + 1, // vertex 6
                         &edge_verts[10][0], &edge_verts[10][1], &edge_verts[10][2]);

    if (edgeTable[cubeindex] & 2048)
        vs__interpolate_vertex(isovalue, cube_values[3], cube_values[7],
                         x, y + 1, z,         // vertex 3
                         x, y + 1, z + 1,     // vertex 7
                         &edge_verts[11][0], &edge_verts[11][1], &edge_verts[11][2]);

    for (s32 i = 0; triTable[cubeindex][i] != -1; i += 3) {
        for (s32 j = 0; j < 3; j++) {
            s32 edge = triTable[cubeindex][i + j];
            vertices[*vertex_count * 3] = edge_verts[edge][0];
            vertices[*vertex_count * 3 + 1] = edge_verts[edge][1];
            vertices[*vertex_count * 3 + 2] = edge_verts[edge][2];

            indices[*index_count] = *vertex_count;

            (*vertex_count)++;
            (*index_count)++;
        }
    }
}

s32 vs_march_cubes(const f32* values,
                s32 dimz, s32 dimy, s32 dimx,
                f32 isovalue,
                f32** out_vertices,      //  [z,y,x,z,y,x,...]
                s32** out_indices,
                s32* out_vertex_count,
                s32* out_index_count) {

    s32 max_triangles = (dimx - 1) * (dimy - 1) * (dimz - 1) * 5;

    f32* vertices = malloc(sizeof(f32) * max_triangles * 3 * 3); // 3 vertices per tri, 3 coords per vertex
    s32* indices = malloc(sizeof(s32) * max_triangles * 3);          // 3 indices per triangle

    if (!vertices || !indices) {
        free(vertices);
        free(indices);

        return 1;
    }

    s32 vertex_count = 0;
    s32 index_count = 0;

    for (s32 z = 0; z < dimz - 1; z++) {
        for (s32 y = 0; y < dimy - 1; y++) {
            for (s32 x = 0; x < dimx - 1; x++) {
                vs__process_cube(values, x, y, z, dimx, dimy, dimz,
                           isovalue, vertices, indices,
                           &vertex_count, &index_count);
            }
        }
    }

    // Shrink arrays to actual size
    vertices = realloc(vertices, sizeof(f32) * vertex_count * 3);
    indices = realloc(indices, sizeof(s32) * index_count);

    *out_vertices = vertices;
    *out_indices = indices;
    *out_vertex_count = vertex_count;
    *out_index_count = index_count;

    return 0;
}

// nrrd
static int vs__nrrd_parse_sizes(char* value, nrrd* nrrd) {
    char* token = strtok(value, " ");
    s32 i = 0;
    while (token != NULL && i < nrrd->dimension) {
        nrrd->sizes[i] = atoi(token);
        if (nrrd->sizes[i] <= 0) {
            LOG_ERROR("Invalid size value: %s", token);
            return 1;
        }
        token = strtok(NULL, " ");
        i++;
    }
    return (i == nrrd->dimension) ? 0 : 1;
}

static int vs__nrrd_parse_space_directions(char* value, nrrd* nrrd) {
    char* token = strtok(value, ") (");
    s32 i = 0;
    while (token != NULL && i < nrrd->dimension) {
        if (strcmp(token, "none") == 0) {
            nrrd->space_directions[i][0] = 0;
            nrrd->space_directions[i][1] = 0;
            nrrd->space_directions[i][2] = 0;
        } else {
            if (sscanf(token, "%f,%f,%f",
                      &nrrd->space_directions[i][0],
                      &nrrd->space_directions[i][1],
                      &nrrd->space_directions[i][2]) != 3) {
                LOG_ERROR("Invalid space direction: %s", token);
                return 1;
            }
        }
        token = strtok(NULL, ") (");
        i++;
    }
    return 0;
}

static int vs__nrrd_parse_space_origin(char* value, nrrd* nrrd) {
    value++; // Skip first '('
    value[strlen(value)-1] = '\0'; // Remove last ')'

    if (sscanf(value, "%f,%f,%f",
               &nrrd->space_origin[0],
               &nrrd->space_origin[1],
               &nrrd->space_origin[2]) != 3) {
        LOG_ERROR("Invalid space origin: %s", value);
        return 1;
    }
    return 0;
}

static size_t vs__nrrd_get_type_size(const char* type) {
    if (strcmp(type, "uint8") == 0 || strcmp(type, "uchar") == 0) return 1;
    if (strcmp(type, "uint16") == 0) return 2;
    if (strcmp(type, "uint32") == 0) return 4;
    if (strcmp(type, "f32") == 0) return 4;
    if (strcmp(type, "double") == 0) return 8;
    return 0;
}

static int vs__nrrd_read_raw_data(FILE* fp, nrrd* nrrd) {
    size_t bytes_read = fread(nrrd->data, 1, nrrd->data_size, fp);
    if (bytes_read != nrrd->data_size) {
        LOG_ERROR("Failed to read data: expected %zu bytes, got %zu",
                nrrd->data_size, bytes_read);
        return 1;
    }
    return 0;
}

static int vs__nrrd_read_gzip_data(FILE* fp, nrrd* nrrd) {
    LOG_ERROR("reading compressed data is not supported yet for nrrd\n");
    return 1;
    #if 0
    z_stream strm = {0};
    unsigned char in[16384];
    size_t bytes_written = 0;

    if (inflateInit2(&strm,-MAX_WBITS) != Z_OK) {
        printf("Failed to initialize zlib");
        return 1;
    }

    s32 ret;
    do {
        strm.avail_in = fread(in, 1, sizeof(in), fp);
        if (ferror(fp)) {
            inflateEnd(&strm);
            printf("Error reading compressed data");
            return 1;
        }
        if (strm.avail_in == 0) break;
        strm.next_in = in;

        do {
            strm.avail_out = nrrd->data_size - bytes_written;
            strm.next_out = (unsigned char*)nrrd->data + bytes_written;
            ret = inflate(&strm, Z_NO_FLUSH);

            if (ret == Z_NEED_DICT || ret == Z_DATA_ERROR || ret == Z_MEM_ERROR) {
                inflateEnd(&strm);
                printf("Decompression error: %s", strm.msg);
                return 1;
            }

            bytes_written = nrrd->data_size - strm.avail_out;

        } while (strm.avail_out == 0);

    } while (ret != Z_STREAM_END);

    inflateEnd(&strm);
    return 0;
    #endif
}

nrrd* vs_nrrd_read(const char* filename) {
    FILE* fp = fopen(filename, "rb");
    if (!fp) {
        LOG_ERROR("could not open %s\n",filename);
        return NULL;
    }

    nrrd* ret = calloc(1, sizeof(nrrd));
    if (!ret) {

        LOG_ERROR("could not allocate ram for nrrd\n");
        fclose(fp);
        return NULL;
    }
    ret->is_valid = true;

    char line[MAX_LINE_LENGTH];
    if (!fgets(line, sizeof(line), fp)) {
        LOG_ERROR("Failed to read magic");
        ret->is_valid = false;
        goto cleanup;
    }
    vs__trim(line);

    if (!vs__str_starts_with(line, "NRRD")) {
        LOG_ERROR("Not a NRRD file: %s", line);
        ret->is_valid = false;
        goto cleanup;
    }

    while (fgets(line, sizeof(line), fp)) {
        vs__trim(line);

        // Empty line marks end of header
        if (strlen(line) == 0) break;

        //if we are left with just a newline after vs__trimming then we have a blank line, we are going to
        // start reading data now so we need to break
        if(line[0] == '\n') break;

        // Skip comments
        if (line[0] == '#') continue;

        char* separator = strchr(line, ':');
        if (!separator) continue;

        *separator = '\0';
        char* key = line;
        char* value = separator + 1;
        while (*value == ' ') value++;

        vs__trim(key);
        vs__trim(value);

        if (strcmp(key, "type") == 0) {
            strncpy(ret->type, value, sizeof(ret->type)-1);
        }
        else if (strcmp(key, "dimension") == 0) {
            ret->dimension = atoi(value);
            if (ret->dimension <= 0 || ret->dimension > 16) {
                LOG_ERROR("Invalid dimension: %d", ret->dimension);
                ret->is_valid = false;
                goto cleanup;
            }
        }
        else if (strcmp(key, "space") == 0) {
            strncpy(ret->space, value, sizeof(ret->space)-1);
        }
        else if (strcmp(key, "sizes") == 0) {
            if (!vs__nrrd_parse_sizes(value, ret)) {
                ret->is_valid = false;
                goto cleanup;
            }
        }
        else if (strcmp(key, "space directions") == 0) {
            if (!vs__nrrd_parse_space_directions(value, ret)) {
                ret->is_valid = false;
                goto cleanup;
            }
        }
        else if (strcmp(key, "endian") == 0) {
            strncpy(ret->endian, value, sizeof(ret->endian)-1);
        }
        else if (strcmp(key, "encoding") == 0) {
            strncpy(ret->encoding, value, sizeof(ret->encoding)-1);
        }
        else if (strcmp(key, "space origin") == 0) {
            if (!vs__nrrd_parse_space_origin(value, ret)) {
                ret->is_valid = false;
                goto cleanup;
            }
        }
    }

    size_t type_size = vs__nrrd_get_type_size(ret->type);
    if (type_size == 0) {
        LOG_ERROR("Unsupported type: %s", ret->type);
        ret->is_valid = false;
        goto cleanup;
    }

    ret->data_size = type_size;
    for (s32 i = 0; i < ret->dimension; i++) {
        ret->data_size *= ret->sizes[i];
    }

    ret->data = malloc(ret->data_size);
    if (!ret->data) {
        LOG_ERROR("Failed to allocate %zu bytes", ret->data_size);
        ret->is_valid = false;
        goto cleanup;
    }

    if (strcmp(ret->encoding, "raw") == 0) {
        if (!vs__nrrd_read_raw_data(fp, ret)) {
            ret->is_valid = false;
            goto cleanup;
        }
    }
    else if (strcmp(ret->encoding, "gzip") == 0) {
        if (!vs__nrrd_read_gzip_data(fp, ret)) {
            ret->is_valid = false;
            goto cleanup;
        }
    }
    else {
        LOG_ERROR("Unsupported encoding: %s", ret->encoding);
        ret->is_valid = false;
        goto cleanup;
    }

cleanup:
    fclose(fp);
    if (!ret->is_valid) {
        if (ret->data) free(ret->data);
        free(ret);
        return NULL;
    }
    return ret;
}

void vs_nrrd_free(nrrd* nrrd) {
    if (nrrd) {
        if (nrrd->data) free(nrrd->data);
        free(nrrd);
    }
}

// obj

s32 vs_read_obj(const char* filename,
            f32** vertices, s32** indices,
            s32* vertex_count, s32* index_count) {
    FILE* fp = fopen(filename, "r");
    if (!fp) {
        return 1;
    }

    size_t vertex_capacity = 1024;
    size_t index_capacity = 1024;
    *vertices = malloc(vertex_capacity * 3 * sizeof(f32));
    *indices = malloc(index_capacity * sizeof(s32));
    *vertex_count = 0;
    *index_count = 0;

    char line[256];
    while (fgets(line, sizeof(line), fp)) {
        if (line[0] == 'v' && line[1] == ' ') {
            if (*vertex_count >= vertex_capacity) {
                vertex_capacity *= 2;
                f32* new_vertices = realloc(*vertices, vertex_capacity * 3 * sizeof(f32));
                if (!new_vertices) {
                    fclose(fp);
                    return 1;
                }
                *vertices = new_vertices;
            }

            // Read vertex coordinates
            f32 x, y, z;
            if (sscanf(line + 2, "%f %f %f", &x, &y, &z) == 3) {
                (*vertices)[(*vertex_count) * 3] = x;
                (*vertices)[(*vertex_count) * 3 + 1] = y;
                (*vertices)[(*vertex_count) * 3 + 2] = z;
                (*vertex_count)++;
            }
        }
        else if (line[0] == 'f' && line[1] == ' ') {
            // Parse face indices
            s32 v1, v2, v3, t1, t2, t3, n1, n2, n3;
            s32 matches = sscanf(line + 2, "%d/%d/%d %d/%d/%d %d/%d/%d",
                               &v1, &t1, &n1, &v2, &t2, &n2, &v3, &t3, &n3);

            if (matches != 9) {
                // Try parsing without texture/normal indices
                matches = sscanf(line + 2, "%d %d %d", &v1, &v2, &v3);
                if (matches != 3) {
                    continue;  // Skip malformed faces
                }
            }

            if (*index_count + 3 > index_capacity) {
                index_capacity *= 2;
                s32* new_indices = realloc(*indices, index_capacity * sizeof(s32));
                if (!new_indices) {
                    fclose(fp);
                    return 1;
                }
                *indices = new_indices;
            }

            // Store face indices (converting from 1-based to 0-based)
            (*indices)[(*index_count)++] = v1 - 1;
            (*indices)[(*index_count)++] = v2 - 1;
            (*indices)[(*index_count)++] = v3 - 1;
        }
    }

    // Shrink arrays to actual size
    *vertices = realloc(*vertices, (*vertex_count) * 3 * sizeof(f32));
    *indices = realloc(*indices, (*index_count) * sizeof(s32));

    fclose(fp);
    return 0;
}

s32 vs_write_obj(const char* filename,
             const f32* vertices, const s32* indices,
             s32 vertex_count, s32 index_count) {
    FILE* fp = fopen(filename, "w");
    if (!fp) {
        return 1;
    }

    fprintf(fp, "# OBJ file created by minilibs/miniobj\n");

    // Write vertices
    for (s32 i = 0; i < vertex_count; i++) {
        fprintf(fp, "v %.6f %.6f %.6f\n",
                vertices[i * 3],
                vertices[i * 3 + 1],
                vertices[i * 3 + 2]);
    }

    // Write faces (converting from 0-based to 1-based indices)
    assert(index_count % 3 == 0);  // Ensure we have complete triangles
    for (s32 i = 0; i < index_count; i += 3) {
        fprintf(fp, "f %d %d %d\n",
                indices[i] + 1,
                indices[i + 1] + 1,
                indices[i + 2] + 1);
    }

    fclose(fp);
    return 0;
}

// ply

//TODO: most the ply files I come across use x y z order. should we swap the order here so they
// end up in the data as z y x?

s32 vs_ply_write(const char *filename,
                    const f32 *vertices,
                    const f32 *normals, // can be NULL if no normals
                    const s32 *indices,
                    s32 vertex_count,
                    s32 index_count) {

  FILE *fp = fopen(filename, "w");
  if (!fp) {
    return 1;
  }

  fprintf(fp, "ply\n");
  fprintf(fp, "format ascii 1.0\n");
  fprintf(fp, "comment Created by minilibs\n");
  fprintf(fp, "element vertex %d\n", vertex_count);
  fprintf(fp, "property float x\n");
  fprintf(fp, "property float y\n");
  fprintf(fp, "property float z\n");

  if (normals) {
    fprintf(fp, "property float nx\n");
    fprintf(fp, "property float ny\n");
    fprintf(fp, "property float nz\n");
  }

  fprintf(fp, "element face %d\n", index_count / 3);
  fprintf(fp, "property list uchar int vertex_indices\n");
  fprintf(fp, "end_header\n");

  for (s32 i = 0; i < vertex_count; i++) {
    if (normals) {
      fprintf(fp, "%.6f %.6f %.6f %.6f %.6f %.6f\n",
              vertices[i * 3],     // x
              vertices[i * 3 + 1], // y
              vertices[i * 3 + 2], // z
              normals[i * 3],     // nx
              normals[i * 3 + 1], // ny
              normals[i * 3 + 2]  // nz
      );
    } else {
      fprintf(fp, "%.6f %.6f %.6f\n",
              vertices[i * 3],     // x
              vertices[i * 3 + 1], // y
              vertices[i * 3 + 2]  // z
      );
    }
  }

  // Write faces
  for (s32 i = 0; i < index_count; i += 3) {
    fprintf(fp, "3 %d %d %d\n",
            indices[i],
            indices[i + 1],
            indices[i + 2]);
  }

  fclose(fp);
  return 0;
}

s32 vs_ply_read(const char *filename,
                          f32 **out_vertices,
                          f32 **out_normals,
                          s32 **out_indices,
                          s32 *out_vertex_count,
                          s32 *out_normal_count,
                          s32 *out_index_count) {
  FILE *fp = fopen(filename, "rb");
  if (!fp) {
    return 1;
  }

  char buffer[1024];
  if (!fgets(buffer, sizeof(buffer), fp) || strncmp(buffer, "ply", 3) != 0) {
    fclose(fp);
    return 1;
  }

  // Check format
  if (!fgets(buffer, sizeof(buffer), fp)) {
    fclose(fp);
    return 1;
  }
  s32 is_binary = (strncmp(buffer, "format binary_little_endian", 26) == 0);
  s32 is_ascii = (strncmp(buffer, "format ascii", 11) == 0);
  if (!is_binary && !is_ascii) {
    fclose(fp);
    return 1;
  }

  s32 vertex_count = 0;
  s32 face_count = 0;
  s32 has_normals = 0;
  s32 in_header = 1;
  s32 got_vertex = 0;
  s32 got_face = 0;
  s32 is_double = 0;  // Track if the file uses doubles

  // Parse header
  while (in_header && fgets(buffer, sizeof(buffer), fp)) {
    if (strncmp(buffer, "end_header", 10) == 0) {
      in_header = 0;
    } else if (strncmp(buffer, "element vertex", 13) == 0) {
      sscanf(buffer, "element vertex %d", &vertex_count);
      got_vertex = 1;
    } else if (strncmp(buffer, "element face", 12) == 0) {
      sscanf(buffer, "element face %d", &face_count);
      got_face = 1;
    } else if (strncmp(buffer, "property double", 14) == 0) {
      is_double = 1;  // File uses doubles
    } else if (strncmp(buffer, "property double nx", 17) == 0) {
      has_normals = 1;
    }
  }

  if (!got_vertex || vertex_count <= 0) {
    fclose(fp);
    return 1;
  }

  // Allocate memory for float32 output
  f32 *vertices = malloc(vertex_count * 3 * sizeof(f32));
  f32 *normals = NULL;
  s32 *indices = NULL;

  if (has_normals) {
    normals = malloc(vertex_count * 3 * sizeof(f32));
    if (!normals) {
      free(vertices);
      fclose(fp);
      return 1;
    }
  }

  if (got_face && face_count > 0) {
    indices = malloc(face_count * 3 * sizeof(s32));
    if (!indices) {
      free(vertices);
      free(normals);
      fclose(fp);
      return 1;
    }
  }

  if (!vertices) {
    free(normals);
    free(indices);
    fclose(fp);
    return 1;
  }

  // Read vertex data
  if (is_binary) {
    if (is_double) {
      // Reading doubles and converting to floats
      double temp[6];  // Temporary buffer for doubles (3 for position, 3 for normals)
      for (s32 i = 0; i < vertex_count; i++) {
        // Read position as double and convert to f32
        if (fread(temp, sizeof(double), 3, fp) != 3) {
          free(vertices);
          free(normals);
          free(indices);
          fclose(fp);
          return 1;
        }
        vertices[i * 3] = (f32)temp[0];
        vertices[i * 3 + 1] = (f32)temp[1];
        vertices[i * 3 + 2] = (f32)temp[2];

        // Read normals if present
        if (has_normals) {
          if (fread(temp, sizeof(double), 3, fp) != 3) {
            free(vertices);
            free(normals);
            free(indices);
            fclose(fp);
            return 1;
          }
          normals[i * 3] = (f32)temp[0];
          normals[i * 3 + 1] = (f32)temp[1];
          normals[i * 3 + 2] = (f32)temp[2];
        }
      }
    } else {
      // Reading floats directly
      for (s32 i = 0; i < vertex_count; i++) {
        // Read position
        if (fread(&vertices[i * 3], sizeof(f32), 3, fp) != 3) {
          free(vertices);
          free(normals);
          free(indices);
          fclose(fp);
          return 1;
        }

        // Read normals if present
        if (has_normals) {
          if (fread(&normals[i * 3], sizeof(f32), 3, fp) != 3) {
            free(vertices);
            free(normals);
            free(indices);
            fclose(fp);
            return 1;
          }
        }
      }
    }
  } else {
    // ASCII reading - read as double and convert to f32
    double temp[6];  // Temporary buffer for doubles
    for (s32 i = 0; i < vertex_count; i++) {
      if (has_normals) {
        if (fscanf(fp, "%lf %lf %lf %lf %lf %lf",
                   &temp[0], &temp[1], &temp[2],
                   &temp[3], &temp[4], &temp[5]) != 6) {
          free(vertices);
          free(normals);
          free(indices);
          fclose(fp);
          return 1;
        }
        vertices[i * 3] = (f32)temp[0];
        vertices[i * 3 + 1] = (f32)temp[1];
        vertices[i * 3 + 2] = (f32)temp[2];
        normals[i * 3] = (f32)temp[3];
        normals[i * 3 + 1] = (f32)temp[4];
        normals[i * 3 + 2] = (f32)temp[5];
      } else {
        if (fscanf(fp, "%lf %lf %lf",
                   &temp[0], &temp[1], &temp[2]) != 3) {
          free(vertices);
          free(normals);
          free(indices);
          fclose(fp);
          return 1;
        }
        vertices[i * 3] = (f32)temp[0];
        vertices[i * 3 + 1] = (f32)temp[1];
        vertices[i * 3 + 2] = (f32)temp[2];
      }
    }
  }

  // Read face data if present
  s32 index_count = 0;
  if (got_face && indices) {
    if (is_binary) {
      for (s32 i = 0; i < face_count; i++) {
        unsigned char vertex_per_face;
        if (fread(&vertex_per_face, sizeof(unsigned char), 1, fp) != 1 || vertex_per_face != 3) {
          free(vertices);
          free(normals);
          free(indices);
          fclose(fp);
          return 1;
        }

        if (fread(&indices[index_count], sizeof(s32), 3, fp) != 3) {
          free(vertices);
          free(normals);
          free(indices);
          fclose(fp);
          return 1;
        }
        index_count += 3;
      }
    } else {
      for (s32 i = 0; i < face_count; i++) {
        s32 vertex_per_face;
        if (fscanf(fp, "%d", &vertex_per_face) != 1 || vertex_per_face != 3) {
          free(vertices);
          free(normals);
          free(indices);
          fclose(fp);
          return 1;
        }

        if (fscanf(fp, "%d %d %d",
                   &indices[index_count],
                   &indices[index_count + 1],
                   &indices[index_count + 2]) != 3) {
          free(vertices);
          free(normals);
          free(indices);
          fclose(fp);
          return 1;
        }
        index_count += 3;
      }
    }
  }

  fclose(fp);

  *out_vertices = vertices;
  *out_normals = normals;
  *out_indices = indices;
  *out_vertex_count = vertex_count;
  *out_normal_count = has_normals ? vertex_count : 0;
  *out_index_count = index_count;

  return 0;
}

// ppm

ppm* vs_ppm_new(u32 width, u32 height) {
    ppm* img = malloc(sizeof(ppm));
    if (!img) {
        return NULL;
    }

    img->width = width;
    img->height = height;
    img->max_val = 255;
    img->data = calloc(width * height * 3, sizeof(u8));

    if (!img->data) {
        free(img);
        return NULL;
    }

    return img;
}

void vs_ppm_free(ppm* img) {
    if (img) {
        free(img->data);
        free(img);
    }
}

static void vs__skip_whitespace_and_comments(FILE* fp) {
    int c;
    while ((c = fgetc(fp)) != EOF) {
        if (c == '#') {
            // Skip until end of line
            while ((c = fgetc(fp)) != EOF && c != '\n');
        } else if (!isspace(c)) {
            ungetc(c, fp);
            break;
        }
    }
}

static bool vs__ppm_read_header(FILE* fp, ppm_type* type, u32* width, u32* height, u8* max_val) {
    char magic[3];

    if (fgets(magic, sizeof(magic), fp) == NULL) {
        return false;
    }

    if (magic[0] != 'P' || (magic[1] != '3' && magic[1] != '6')) {
        return false;
    }

    *type = magic[1] == '3' ? P3 : P6;

    vs__skip_whitespace_and_comments(fp);

    if (fscanf(fp, "%u %u", width, height) != 2) {
        return false;
    }

    vs__skip_whitespace_and_comments(fp);

    unsigned int max_val_temp;
    if (fscanf(fp, "%u", &max_val_temp) != 1 || max_val_temp > 255) {
        return false;
    }
    *max_val = (u8)max_val_temp;

    fgetc(fp);

    return true;
}

ppm* vs_ppm_read(const char* filename) {
    FILE* fp = fopen(filename, "rb");
    if (!fp) {
        return NULL;
    }

    ppm_type type;
    u32 width, height;
    u8 max_val;

    if (!vs__ppm_read_header(fp, &type, &width, &height, &max_val)) {
        fclose(fp);
        return NULL;
    }

    ppm* img = vs_ppm_new(width, height);
    if (!img) {
        fclose(fp);
        return NULL;
    }

    img->max_val = max_val;
    size_t pixel_count = width * height * 3;

    if (type == P3) {
        // ASCII format
        for (size_t i = 0; i < pixel_count; i++) {
            unsigned int val;
            if (fscanf(fp, "%u", &val) != 1 || val > max_val) {
                vs_ppm_free(img);
                fclose(fp);
                return NULL;
            }
            img->data[i] = (u8)val;
        }
    } else {
        // Binary format
        if (fread(img->data, 1, pixel_count, fp) != pixel_count) {
            vs_ppm_free(img);
            fclose(fp);
            fclose(fp);
            return NULL;
        }
    }

    fclose(fp);
    return img;
}

int vs_ppm_write(const char* filename, const ppm* img, ppm_type type) {
    if (!img || !img->data) {
        return 1;
    }

    FILE* fp = fopen(filename, "wb");
    if (!fp) {
        return 1;
    }

    // Write header
    fprintf(fp, "P%c\n", type == P3 ? '3' : '6');
    fprintf(fp, "%u %u\n", img->width, img->height);
    fprintf(fp, "%u\n", img->max_val);

    size_t pixel_count = img->width * img->height * 3;

    if (type == P3) {
        // ASCII format
        for (size_t i = 0; i < pixel_count; i++) {
            fprintf(fp, "%u", img->data[i]);
            fprintf(fp, (i + 1) % 3 == 0 ? "\n" : " ");
        }
    } else {
        // Binary format
        if (fwrite(img->data, 1, pixel_count, fp) != pixel_count) {
            fclose(fp);
            return 1;
        }
    }

    fclose(fp);
    return 0;
}

void vs_ppm_set_pixel(ppm* img, u32 x, u32 y, u8 r, u8 g, u8 b) {
    if (!img || x >= img->width || y >= img->height) {
        return;
    }

    size_t idx = (y * img->width + x) * 3;
    img->data[idx] = r;
    img->data[idx + 1] = g;
    img->data[idx + 2] = b;
}

void vs_ppm_get_pixel(const ppm* img, u32 x, u32 y, u8* r, u8* g, u8* b) {
    if (!img || x >= img->width || y >= img->height) {
        *r = *g = *b = 0;
        return;
    }

    size_t idx = (y * img->width + x) * 3;
    *r = img->data[idx];
    *g = img->data[idx + 1];
    *b = img->data[idx + 2];
}

// tiff
static uint32_t vs__tiff_read_bytes(FILE* fp, int count, int littleEndian) {
    uint32_t value = 0;
    uint8_t byte;

    if (littleEndian) {
        for (int i = 0; i < count; i++) {
            if (fread(&byte, 1, 1, fp) != 1) return 0;
            value |= ((uint32_t)byte << (i * 8));
        }
    } else {
        for (int i = 0; i < count; i++) {
            if (fread(&byte, 1, 1, fp) != 1) return 0;
            value = (value << 8) | byte;
        }
    }

    return value;
}

static void vs__tiff_read_string(FILE* fp, char* str, uint32_t offset, uint32_t count, long currentPos) {
    long savedPos = ftell(fp);
    fseek(fp, offset, SEEK_SET);
    fread(str, 1, count - 1, fp);
    str[count - 1] = '\0';
    fseek(fp, savedPos, SEEK_SET);
}

static float vs__tiff_read_rational(FILE* fp, uint32_t offset, int littleEndian, long currentPos) {
    long savedPos = ftell(fp);
    fseek(fp, offset, SEEK_SET);
    uint32_t numerator = vs__tiff_read_bytes(fp, 4, littleEndian);
    uint32_t denominator = vs__tiff_read_bytes(fp, 4, littleEndian);
    fseek(fp, savedPos, SEEK_SET);
    return denominator ? (float)numerator / denominator : 0.0f;
}

static void vs__tiff_read_ifd_entry(FILE* fp, DirectoryInfo* dir, int littleEndian, long ifdStart) {
    uint16_t tag = vs__tiff_read_bytes(fp, 2, littleEndian);
    uint16_t type = vs__tiff_read_bytes(fp, 2, littleEndian);
    uint32_t count = vs__tiff_read_bytes(fp, 4, littleEndian);
    uint32_t valueOffset = vs__tiff_read_bytes(fp, 4, littleEndian);

    long currentPos = ftell(fp);

    switch (tag) {
        case TIFFTAG_SUBFILETYPE:
            dir->subfileType = valueOffset;
            break;
        case TIFFTAG_IMAGEWIDTH:
            dir->width = (type == TIFF_SHORT) ? (uint16_t)valueOffset : valueOffset;
            break;
        case TIFFTAG_IMAGELENGTH:
            dir->height = (type == TIFF_SHORT) ? (uint16_t)valueOffset : valueOffset;
            break;
        case TIFFTAG_BITSPERSAMPLE:
            dir->bitsPerSample = (uint16_t)valueOffset;
            break;
        case TIFFTAG_COMPRESSION:
            dir->compression = (uint16_t)valueOffset;
            break;
        case TIFFTAG_PHOTOMETRIC:
            dir->photometric = (uint16_t)valueOffset;
            break;
        case TIFFTAG_IMAGEDESCRIPTION:
            vs__tiff_read_string(fp, dir->imageDescription, valueOffset, count, currentPos);
            break;
        case TIFFTAG_SOFTWARE:
            vs__tiff_read_string(fp, dir->software, valueOffset, count, currentPos);
            break;
        case TIFFTAG_DATETIME:
            vs__tiff_read_string(fp, dir->dateTime, valueOffset, count, currentPos);
            break;
        case TIFFTAG_SAMPLESPERPIXEL:
            dir->samplesPerPixel = (uint16_t)valueOffset;
            break;
        case TIFFTAG_ROWSPERSTRIP:
            dir->rowsPerStrip = (type == TIFF_SHORT) ? (uint16_t)valueOffset : valueOffset;
            break;
        case TIFFTAG_PLANARCONFIG:
            dir->planarConfig = (uint16_t)valueOffset;
            break;
        case TIFFTAG_XRESOLUTION:
            dir->xResolution = vs__tiff_read_rational(fp, valueOffset, littleEndian, currentPos);
            break;
        case TIFFTAG_YRESOLUTION:
            dir->yResolution = vs__tiff_read_rational(fp, valueOffset, littleEndian, currentPos);
            break;
        case TIFFTAG_RESOLUTIONUNIT:
            dir->resolutionUnit = (uint16_t)valueOffset;
            break;
        case TIFFTAG_SAMPLEFORMAT:
            dir->sampleFormat = (uint16_t)valueOffset;
            break;
        case TIFFTAG_STRIPOFFSETS:
            dir->stripInfo.offset = (type == TIFF_SHORT) ? (uint16_t)valueOffset : valueOffset;
            break;
        case TIFFTAG_STRIPBYTECOUNTS:
            dir->stripInfo.byteCount = (type == TIFF_SHORT) ? (uint16_t)valueOffset : valueOffset;
            break;
        default:
            assert(false);
            break;
    }
}

static bool vs__tiff_validate_directory(DirectoryInfo* dir, TiffImage* img) {
    if (dir->width == 0 || dir->height == 0) {
        snprintf(img->errorMsg, sizeof(img->errorMsg), "Invalid dimensions");
        return false;
    }

    if (dir->bitsPerSample != 8 && dir->bitsPerSample != 16) {
        snprintf(img->errorMsg, sizeof(img->errorMsg),
                "Unsupported bits per sample: %d", dir->bitsPerSample);
        return false;
    }

    if (dir->compression != 1) {
        snprintf(img->errorMsg, sizeof(img->errorMsg),
                "Unsupported compression: %d", dir->compression);
        return false;
    }

    if (dir->samplesPerPixel != 1) {
        snprintf(img->errorMsg, sizeof(img->errorMsg),
                "Only single channel images supported");
        return false;
    }

    if (dir->planarConfig != 1) {
        snprintf(img->errorMsg, sizeof(img->errorMsg),
                "Only contiguous data supported");
        return false;
    }

    size_t expectedSize = dir->width * dir->height * (dir->bitsPerSample / 8);
    if (dir->stripInfo.byteCount != expectedSize) {
        snprintf(img->errorMsg, sizeof(img->errorMsg), "Data size mismatch");
        return false;
    }

    return true;
}

TiffImage* vs_tiff_read(const char* filename) {
    FILE* fp = fopen(filename, "rb");
    if (!fp) return NULL;

    TiffImage* img = calloc(1, sizeof(TiffImage));
    if (!img) {
        fclose(fp);
        return NULL;
    }

    img->isValid = true;

    uint16_t byteOrder = vs__tiff_read_bytes(fp, 2, 1);
    int littleEndian = (byteOrder == 0x4949);

    if (byteOrder != 0x4949 && byteOrder != 0x4D4D) {
        img->isValid = false;
        snprintf(img->errorMsg, sizeof(img->errorMsg), "Invalid byte order marker");
        fclose(fp);
        return img;
    }

    if (vs__tiff_read_bytes(fp, 2, littleEndian) != 42) {
        img->isValid = false;
        snprintf(img->errorMsg, sizeof(img->errorMsg), "Invalid TIFF version");
        fclose(fp);
        return img;
    }

    // First pass: count directories
    uint32_t ifdOffset = vs__tiff_read_bytes(fp, 4, littleEndian);
    img->depth = 0;
    uint32_t nextIFD = ifdOffset;

    while (nextIFD != 0) {
        img->depth++;
        fseek(fp, nextIFD, SEEK_SET);
        uint16_t numEntries = vs__tiff_read_bytes(fp, 2, littleEndian);
        fseek(fp, 12 * numEntries, SEEK_CUR);  // Skip entries
        nextIFD = vs__tiff_read_bytes(fp, 4, littleEndian);
    }

    // Allocate directory info array
    img->directories = calloc(img->depth, sizeof(DirectoryInfo));
    if (!img->directories) {
        img->isValid = false;
        snprintf(img->errorMsg, sizeof(img->errorMsg), "Memory allocation failed");
        fclose(fp);
        return img;
    }

    // Second pass: read directory information
    nextIFD = ifdOffset;
    int dirIndex = 0;

    while (nextIFD != 0 && img->isValid) {
        DirectoryInfo* currentDir = &img->directories[dirIndex];

        // Set defaults
        currentDir->samplesPerPixel = 1;
        currentDir->planarConfig = 1;
        currentDir->sampleFormat = 1;
        currentDir->compression = 1;

        fseek(fp, nextIFD, SEEK_SET);
        long ifdStart = ftell(fp);

        uint16_t numEntries = vs__tiff_read_bytes(fp, 2, littleEndian);

        for (int i = 0; i < numEntries && img->isValid; i++) {
            vs__tiff_read_ifd_entry(fp, currentDir, littleEndian, ifdStart);
        }

        if (!vs__tiff_validate_directory(currentDir, img)) {
            img->isValid = false;
            break;
        }

        nextIFD = vs__tiff_read_bytes(fp, 4, littleEndian);
        dirIndex++;
    }

    if (img->isValid) {
        DirectoryInfo* firstDir = &img->directories[0];
        size_t sliceSize = firstDir->width * firstDir->height * (firstDir->bitsPerSample / 8);
        img->dataSize = sliceSize * img->depth;
        img->data = malloc(img->dataSize);

        if (!img->data) {
            img->isValid = false;
            snprintf(img->errorMsg, sizeof(img->errorMsg), "Memory allocation failed");
        } else {
            for (int i = 0; i < img->depth && img->isValid; i++) {
                DirectoryInfo* dir = &img->directories[i];
                fseek(fp, dir->stripInfo.offset, SEEK_SET);
                size_t bytesRead = fread((uint8_t*)img->data + (i * sliceSize), 1,
                                       dir->stripInfo.byteCount, fp);
                if (bytesRead != dir->stripInfo.byteCount) {
                    img->isValid = false;
                    snprintf(img->errorMsg, sizeof(img->errorMsg),
                            "Failed to read image data for directory %d", i);
                }
            }
        }
    }

    fclose(fp);
    return img;
}

void vs_tiff_free(TiffImage* img) {
    if (img) {
        free(img->directories);
        free(img->data);
        free(img);
    }
}

const char* vs_tiff_compression_name(uint16_t compression) {
    switch (compression) {
        case 1: return "None";
        case 2: return "CCITT modified Huffman RLE";
        case 3: return "CCITT Group 3 fax encoding";
        case 4: return "CCITT Group 4 fax encoding";
        case 5: return "LZW";
        case 6: return "JPEG (old-style)";
        case 7: return "JPEG";
        case 8: return "Adobe Deflate";
        case 32773: return "PackBits compression";
        default: return "Unknown";
    }
}

const char* vs_tiff_photometric_name(uint16_t photometric) {
    switch (photometric) {
        case 0: return "min-is-white";
        case 1: return "min-is-black";
        case 2: return "RGB";
        case 3: return "palette color";
        case 4: return "transparency mask";
        case 5: return "CMYK";
        case 6: return "YCbCr";
        case 8: return "CIELab";
        default: return "Unknown";
    }
}

const char* vs_tiff_planar_config_name(uint16_t config) {
    switch (config) {
        case 1: return "single image plane";
        case 2: return "separate image planes";
        default: return "Unknown";
    }
}

const char* vs_tiff_sample_format_name(uint16_t format) {
    switch (format) {
        case 1: return "unsigned integer";
        case 2: return "signed integer";
        case 3: return "IEEE floating point";
        case 4: return "undefined";
        default: return "Unknown";
    }
}

const char* vs_tiff_resolution_unit_name(uint16_t unit) {
    switch (unit) {
        case 1: return "unitless";
        case 2: return "inches";
        case 3: return "centimeters";
        default: return "Unknown";
    }
}

void vs_tiff_print_tags(const TiffImage* img, int directory) {
    if (!img || !img->directories || directory >= img->depth) return;

    const DirectoryInfo* dir = &img->directories[directory];

    printf("\n=== TIFF directory %d ===\n", directory);
    printf("TIFF Directory %d\n", directory);

    if (dir->subfileType != 0) {
        printf("  Subfile Type: (%d = 0x%x)\n", dir->subfileType, dir->subfileType);
    }

    printf("  Image Width: %u Image Length: %u\n", dir->width, dir->height);

    if (dir->xResolution != 0 || dir->yResolution != 0) {
        printf("  Resolution: %g, %g (%s)\n",
               dir->xResolution, dir->yResolution,
               vs_tiff_resolution_unit_name(dir->resolutionUnit));
    }

    printf("  Bits/Sample: %u\n", dir->bitsPerSample);
    printf("  Sample Format: %s\n", vs_tiff_sample_format_name(dir->sampleFormat));
    printf("  Compression Scheme: %s\n", vs_tiff_compression_name(dir->compression));
    printf("  Photometric Interpretation: %s\n", vs_tiff_photometric_name(dir->photometric));
    printf("  Samples/Pixel: %u\n", dir->samplesPerPixel);

    if (dir->rowsPerStrip) {
        printf("  Rows/Strip: %u\n", dir->rowsPerStrip);
    }

    printf("  Planar Configuration: %s\n", vs_tiff_planar_config_name(dir->planarConfig));

    if (dir->imageDescription[0]) {
        printf("  ImageDescription: %s\n", dir->imageDescription);
    }
    if (dir->software[0]) {
        printf("  Software: %s\n", dir->software);
    }
    if (dir->dateTime[0]) {
        printf("  DateTime: %s\n", dir->dateTime);
    }
}

void vs_tiff_print_all_tags(const TiffImage* img) {
    if (!img) {
        LOG_ERROR("Error: NULL TIFF image\n");
        return;
    }

    if (!img->isValid) {
        LOG_ERROR("Error reading TIFF: %s\n", img->errorMsg);
        return;
    }

    for (int i = 0; i < img->depth; i++) {
        vs_tiff_print_tags(img, i);
    }
}


size_t vs_tiff_directory_size(const TiffImage* img, int directory) {
    if (!img || !img->isValid || !img->directories || directory >= img->depth) {
        return 0;
    }

    const DirectoryInfo* dir = &img->directories[directory];
    return dir->width * dir->height * (dir->bitsPerSample / 8);
}

void* vs_tiff_read_directory_data(const TiffImage* img, int directory) {

    size_t bufferSize = vs_tiff_directory_size(img, directory);
    void* buffer = malloc(bufferSize);

    if (!img || !img->isValid || !img->directories || !buffer || directory >= img->depth) {
        return NULL;
    }

    const DirectoryInfo* dir = &img->directories[directory];
    size_t sliceSize = dir->width * dir->height * (dir->bitsPerSample / 8);

    if (bufferSize < sliceSize) {
        return NULL;
    }

    size_t offset = sliceSize * directory;
    memcpy(buffer, (uint8_t*)img->data + offset, sliceSize);

    return buffer;
}

uint16_t vs_tiff_pixel16(const uint16_t* buffer, int y, int x, int width) {
    return buffer[ y * width + x];
}

uint8_t vs_tiff_pixel8(const uint8_t* buffer, int y, int x, int width) {
    return buffer[y * width + x];
}


static void vs__tiff_write_bytes(FILE* fp, uint32_t value, int count, int littleEndian) {
    if (littleEndian) {
        for (int i = 0; i < count; i++) {
            uint8_t byte = (value >> (i * 8)) & 0xFF;
            fwrite(&byte, 1, 1, fp);
        }
    } else {
        for (int i = count - 1; i >= 0; i--) {
            uint8_t byte = (value >> (i * 8)) & 0xFF;
            fwrite(&byte, 1, 1, fp);
        }
    }
}

static void vs__tiff_write_string(FILE* fp, const char* str, uint32_t offset) {
    fseek(fp, offset, SEEK_SET);
    size_t len = strlen(str);
    fwrite(str, 1, len + 1, fp);  // Include null terminator
}

static void vs__tiff_write_rational(FILE* fp, float value, uint32_t offset, int littleEndian) {
    fseek(fp, offset, SEEK_SET);
    uint32_t numerator = (uint32_t)(value * 1000);
    uint32_t denominator = 1000;
    vs__tiff_write_bytes(fp, numerator, 4, littleEndian);
    vs__tiff_write_bytes(fp, denominator, 4, littleEndian);
}

static void vs__tiff_current_date_time(char* dateTime) {
    time_t now;
    struct tm* timeinfo;
    time(&now);
    timeinfo = localtime(&now);
    strftime(dateTime, 20, "%Y:%m:%d %H:%M:%S", timeinfo);
}

static uint32_t vs__tiff_write_ifd_entry(FILE* fp, uint16_t tag, uint16_t type, uint32_t count,
                             uint32_t value, int littleEndian) {
    vs__tiff_write_bytes(fp, tag, 2, littleEndian);
    vs__tiff_write_bytes(fp, type, 2, littleEndian);
    vs__tiff_write_bytes(fp, count, 4, littleEndian);
    vs__tiff_write_bytes(fp, value, 4, littleEndian);
    return 12;  // Size of IFD entry
}

int vs_tiff_write(const char* filename, const TiffImage* img, bool littleEndian) {
    if (!img || !img->directories || !img->data || !img->isValid) return 1;

    FILE* fp = fopen(filename, "wb");
    if (!fp) return 1;

    // Write header
    vs__tiff_write_bytes(fp, littleEndian ? 0x4949 : 0x4D4D, 2, 1);  // Byte order marker
    vs__tiff_write_bytes(fp, 42, 2, littleEndian);                    // TIFF version

    uint32_t ifdOffset = 8;  // Start first IFD after header
    vs__tiff_write_bytes(fp, ifdOffset, 4, littleEndian);

    // Calculate space needed for string and rational values
    uint32_t extraDataOffset = ifdOffset;
    for (int d = 0; d < img->depth; d++) {
        extraDataOffset += 2 + (12 * 17) + 4;  // Directory entry count + entries + next IFD pointer
    }

    // Write each directory
    for (int d = 0; d < img->depth; d++) {
        const DirectoryInfo* dir = &img->directories[d];

        // Position at IFD start
        fseek(fp, ifdOffset, SEEK_SET);

        // Write number of directory entries
        vs__tiff_write_bytes(fp, 17, 2, littleEndian);  // Number of IFD entries

        // Write directory entries
        vs__tiff_write_ifd_entry(fp, TIFFTAG_SUBFILETYPE, TIFF_LONG, 1, dir->subfileType, littleEndian);
        vs__tiff_write_ifd_entry(fp, TIFFTAG_IMAGEWIDTH, TIFF_LONG, 1, dir->width, littleEndian);
        vs__tiff_write_ifd_entry(fp, TIFFTAG_IMAGELENGTH, TIFF_LONG, 1, dir->height, littleEndian);
        vs__tiff_write_ifd_entry(fp, TIFFTAG_BITSPERSAMPLE, TIFF_SHORT, 1, dir->bitsPerSample, littleEndian);
        vs__tiff_write_ifd_entry(fp, TIFFTAG_COMPRESSION, TIFF_SHORT, 1, dir->compression, littleEndian);
        vs__tiff_write_ifd_entry(fp, TIFFTAG_PHOTOMETRIC, TIFF_SHORT, 1, dir->photometric, littleEndian);
        vs__tiff_write_ifd_entry(fp, TIFFTAG_SAMPLESPERPIXEL, TIFF_SHORT, 1, dir->samplesPerPixel, littleEndian);
        vs__tiff_write_ifd_entry(fp, TIFFTAG_ROWSPERSTRIP, TIFF_LONG, 1, dir->rowsPerStrip, littleEndian);
        vs__tiff_write_ifd_entry(fp, TIFFTAG_PLANARCONFIG, TIFF_SHORT, 1, dir->planarConfig, littleEndian);
        vs__tiff_write_ifd_entry(fp, TIFFTAG_SAMPLEFORMAT, TIFF_SHORT, 1, dir->sampleFormat, littleEndian);

        // Write resolution entries
        vs__tiff_write_ifd_entry(fp, TIFFTAG_XRESOLUTION, TIFF_RATIONAL, 1, extraDataOffset, littleEndian);
        vs__tiff_write_rational(fp, dir->xResolution, extraDataOffset, littleEndian);
        extraDataOffset += 8;

        vs__tiff_write_ifd_entry(fp, TIFFTAG_YRESOLUTION, TIFF_RATIONAL, 1, extraDataOffset, littleEndian);
        vs__tiff_write_rational(fp, dir->yResolution, extraDataOffset, littleEndian);
        extraDataOffset += 8;

        vs__tiff_write_ifd_entry(fp, TIFFTAG_RESOLUTIONUNIT, TIFF_SHORT, 1, dir->resolutionUnit, littleEndian);

        // Write metadata strings if present
        if (dir->imageDescription[0]) {
            size_t len = strlen(dir->imageDescription) + 1;
            vs__tiff_write_ifd_entry(fp, TIFFTAG_IMAGEDESCRIPTION, TIFF_ASCII, len, extraDataOffset, littleEndian);
            vs__tiff_write_string(fp, dir->imageDescription, extraDataOffset);
            extraDataOffset += len;
        }

        if (dir->software[0]) {
            size_t len = strlen(dir->software) + 1;
            vs__tiff_write_ifd_entry(fp, TIFFTAG_SOFTWARE, TIFF_ASCII, len, extraDataOffset, littleEndian);
            vs__tiff_write_string(fp, dir->software, extraDataOffset);
            extraDataOffset += len;
        }

        if (dir->dateTime[0]) {
            vs__tiff_write_ifd_entry(fp, TIFFTAG_DATETIME, TIFF_ASCII, 20, extraDataOffset, littleEndian);
            vs__tiff_write_string(fp, dir->dateTime, extraDataOffset);
            extraDataOffset += 20;
        }

        // Calculate strip size and write strip information
        size_t stripSize = dir->width * dir->height * (dir->bitsPerSample / 8);
        vs__tiff_write_ifd_entry(fp, TIFFTAG_STRIPOFFSETS, TIFF_LONG, 1, extraDataOffset, littleEndian);
        vs__tiff_write_ifd_entry(fp, TIFFTAG_STRIPBYTECOUNTS, TIFF_LONG, 1, stripSize, littleEndian);

        // Write image data
        fseek(fp, extraDataOffset, SEEK_SET);
        size_t offset = stripSize * d;
        fwrite((uint8_t*)img->data + offset, 1, stripSize, fp);
        extraDataOffset += stripSize;

        // Write next IFD offset or 0 if last directory
        uint32_t nextIFD = (d < img->depth - 1) ? extraDataOffset : 0;
        vs__tiff_write_bytes(fp, nextIFD, 4, littleEndian);

        ifdOffset = nextIFD;
    }

    fclose(fp);
    return 0;
}

TiffImage* vs_tiff_create(uint32_t width, uint32_t height, uint16_t depth,
                           uint16_t bitsPerSample) {
    TiffImage* img = calloc(1, sizeof(TiffImage));
    if (!img) return NULL;

    img->depth = depth;
    img->directories = calloc(depth, sizeof(DirectoryInfo));
    if (!img->directories) {
        free(img);
        return NULL;
    }

    img->dataSize = width * height * (bitsPerSample / 8) * depth;
    img->data = calloc(1, img->dataSize);
    if (!img->data) {
        free(img->directories);
        free(img);
        return NULL;
    }

    // Initialize each directory
    for (int i = 0; i < depth; i++) {
        DirectoryInfo* dir = &img->directories[i];
        dir->width = width;
        dir->height = height;
        dir->bitsPerSample = bitsPerSample;
        dir->compression = 1;  // No compression
        dir->photometric = 1;  // min-is-black
        dir->samplesPerPixel = 1;
        dir->rowsPerStrip = height;
        dir->planarConfig = 1;
        dir->sampleFormat = 1;  // unsigned integer
        dir->xResolution = 72.0f;
        dir->yResolution = 72.0f;
        dir->resolutionUnit = 2;  // ?
        dir->subfileType = 0;

        vs__tiff_current_date_time(dir->dateTime);
    }

    img->isValid = true;
    return img;
}


// vcps

static int vs__vcps_read_binary_data(FILE* fp, void* out_data, const char* src_type, const char* dst_type, size_t count) {
    // Fast path: types match, direct read
    if (strcmp(src_type, dst_type) == 0) {
        size_t element_size = strcmp(src_type, "float") == 0 ? sizeof(f32) : sizeof(f64);
        return fread(out_data, element_size, count, fp) == count ? 0 : 1;
    }

    // Conversion path
    if (strcmp(src_type, "double") == 0 && strcmp(dst_type, "float") == 0) {
        f64* temp = malloc(count * sizeof(f64));
        if (!temp) return 1;

        int status = fread(temp, sizeof(f64), count, fp) == count ? 0 : 1;
        if (status == 0) {
            f32* out = out_data;
            for (size_t i = 0; i < count; i++) {
                out[i] = (f32)temp[i];
            }
        }
        free(temp);
        return status;
    }
    else if (strcmp(src_type, "float") == 0 && strcmp(dst_type, "double") == 0) {
        f32* temp = malloc(count * sizeof(f32));
        if (!temp) return 1;

        int status = fread(temp, sizeof(f32), count, fp) == count ? 0 : 1;
        if (status == 0) {
            f64* out = out_data;
            for (size_t i = 0; i < count; i++) {
                out[i] = (f64)temp[i];
            }
        }
        free(temp);
        return status;
    }

    return 1;
}

static int vs__vcps_write_binary_data(FILE* fp, const void* data, const char* src_type, const char* dst_type, size_t count) {
    // Fast path: types match, direct write
    if (strcmp(src_type, dst_type) == 0) {
        size_t element_size = strcmp(src_type, "float") == 0 ? sizeof(f32) : sizeof(f64);
        return fwrite(data, element_size, count, fp) == count ? 0 : 1;
    }

    // Conversion path
    if (strcmp(src_type, "float") == 0 && strcmp(dst_type, "double") == 0) {
        f64* temp = malloc(count * sizeof(f64));
        if (!temp) return 1;

        const f32* in = data;
        for (size_t i = 0; i < count; i++) {
            temp[i] = (f64)in[i];
        }

        int status = fwrite(temp, sizeof(f64), count, fp) == count ? 0 : 1;
        free(temp);
        return status;
    }
    else if (strcmp(src_type, "double") == 0 && strcmp(dst_type, "float") == 0) {
        f32* temp = malloc(count * sizeof(f32));
        if (!temp) return 1;

        const f64* in = data;
        for (size_t i = 0; i < count; i++) {
            temp[i] = (f32)in[i];
        }

        int status = fwrite(temp, sizeof(f32), count, fp) == count ? 0 : 1;
        free(temp);
        return status;
    }

    return 1;
}


int vs_vcps_read(const char* filename,
              size_t* width, size_t* height, size_t* dim,
              void* data, const char* dst_type) {
    if (!dst_type || (strcmp(dst_type, "float") != 0 && strcmp(dst_type, "double") != 0)) {
        LOG_ERROR("Error: Invalid destination type\n");
        return 1;
    }

    FILE* fp = fopen(filename, "rb");
    if (!fp) {
        LOG_ERROR("Error: Cannot open file %s\n", filename);
        return 1;
    }

    // Read header
    char line[256];
    int header_complete = 0;
    int ordered = 0;
    char src_type[32] = {0};
    int version = 0;
    *width = 0;
    *height = 0;
    *dim = 0;

    while (fgets(line, sizeof(line), fp)) {
        vs__trim(line);

        if (strcmp(line, "<>") == 0) {
            header_complete = 1;
            break;
        }

        char key[32], value[32];
        if (sscanf(line, "%31[^:]: %31s", key, value) == 2) {
            if (strcmp(key, "width") == 0) {
                *width = atoi(value);
            } else if (strcmp(key, "height") == 0) {
                *height = atoi(value);
            } else if (strcmp(key, "dim") == 0) {
                *dim = atoi(value);
            } else if (strcmp(key, "type") == 0) {
                strncpy(src_type, value, sizeof(src_type) - 1);
            } else if (strcmp(key, "version") == 0) {
                version = atoi(value);
            } else if (strcmp(key, "ordered") == 0) {
                ordered = (strcmp(value, "true") == 0);
            }
        }
    }

    if (!header_complete || *width == 0 || *height == 0 || *dim == 0 ||
        (strcmp(src_type, "float") != 0 && strcmp(src_type, "double") != 0) ||
        !ordered) {
        LOG_ERROR("Error: Invalid header (w=%zu h=%zu d=%zu t=%s o=%d)\n",
                *width, *height, *dim, src_type, ordered);
        fclose(fp);
        return 1;
    }

    size_t total_points = (*width) * (*height) * (*dim);
    int status = vs__vcps_read_binary_data(fp, data, src_type, dst_type, total_points);

    fclose(fp);
    return status;
}

int vs_vcps_write(const char* filename,
               size_t width, size_t height, size_t dim,
               const void* data, const char* src_type, const char* dst_type) {
    if (!src_type || !dst_type ||
        (strcmp(src_type, "float") != 0 && strcmp(src_type, "double") != 0) ||
        (strcmp(dst_type, "float") != 0 && strcmp(dst_type, "double") != 0)) {
        LOG_ERROR("Error: Invalid type specification\n");
        return 1;
    }

    FILE* fp = fopen(filename, "w");
    if (!fp) return 1;

    // Write header
    fprintf(fp, "width: %zu\n", width);
    fprintf(fp, "height: %zu\n", height);
    fprintf(fp, "dim: %zu\n", dim);
    fprintf(fp, "ordered: true\n");
    fprintf(fp, "type: %s\n", dst_type);
    fprintf(fp, "version: 1\n");
    fprintf(fp, "<>\n");
    fclose(fp);

    // Reopen in binary append mode for data
    fp = fopen(filename, "ab");
    if (!fp) return 1;

    size_t total_points = width * height * dim;
    int status = vs__vcps_write_binary_data(fp, data, src_type, dst_type, total_points);

    fclose(fp);
    return status;
}

// vol

volume *vs_vol_new(char *cache_dir, char *url) {
  volume *ret = malloc(sizeof(volume));
  if (ret == NULL) {
    return NULL;
  }


  if (cache_dir != NULL) {
    if (vs__mkdir_p(cache_dir)) {
      LOG_ERROR("Could not mkdir %s",cache_dir);
      return NULL;
    }
  }

  void* zarray_buf = NULL;
  if (url != NULL) {
    char zarray_url[1024] = {'\0'};
    snprintf(zarray_url,1023,"%s/.zarray",url);
    LOG_INFO("trying to read .zarray from %s",zarray_url);
    if (vs_download(zarray_url, &zarray_buf) <= 0) {
      LOG_ERROR("could not download .zarray file!");
      return NULL;
    }
  }
  zarr_metadata metadata;
  if (vs_zarr_parse_metadata(zarray_buf,&metadata)) {
    LOG_ERROR("failed to parse .zarray");
    return NULL;
  }

  strncpy(ret->url,url,sizeof(ret->url));
  strncpy(ret->cache_dir,cache_dir,sizeof(ret->cache_dir));
  ret->metadata = metadata;

  free(zarray_buf);
  return ret;
}

void vs_vol_free(volume* vol) {
    if (vol) {
        free(vol);
    }
}

chunk *vs_vol_get_chunk(volume *vol, s32 vol_start[static 3], s32 chunk_dims[static 3]) {
    //TODO: support arbitrary starts and sizes within the volume
    //for now, we will assume that the volume starts and chunk dimensions are aligned with the zarr block sizes within
    // volume because it makes the index calculations much easier

    //TODO: make sure that we aren't readng past the end of the chunk if the chunk happens to be the last chunk
    //in a given dimension

    if (vol_start[0] % vol->metadata.chunks[0] != 0) {
        LOG_ERROR("vol_start indices must be a multiple of the zrr block size %d", vol->metadata.chunks[0]);
        return NULL;
    }

    if (vol_start[1] % vol->metadata.chunks[1] != 0) {
        LOG_ERROR("vol_start indices must be a multiple of the zrr block size %d", vol->metadata.chunks[1]);
        return NULL;
    }

    if (vol_start[2] % vol->metadata.chunks[2] != 0) {
        LOG_ERROR("vol_start indices must be a multiple of the zrr block size %d", vol->metadata.chunks[2]);
        return NULL;
    }

    if (chunk_dims[0] % vol->metadata.chunks[0] != 0) {
        LOG_ERROR("chunk_dims must be a multiple of the zrr block size %d", vol->metadata.chunks[0]);
        return NULL;
    }

    if (chunk_dims[1] % vol->metadata.chunks[1] != 0) {
        LOG_ERROR("chunk_dims must be a multiple of the zrr block size %d", vol->metadata.chunks[1]);
        return NULL;
    }

    if (chunk_dims[2] % vol->metadata.chunks[2] != 0) {
        LOG_ERROR("chunk_dims must be a multiple of the zrr block size %d", vol->metadata.chunks[2]);
        return NULL;
    }

    chunk *ret = vs_chunk_new(chunk_dims);

    int zstart = vol_start[0] / vol->metadata.chunks[0];
    int ystart = vol_start[1] / vol->metadata.chunks[1];
    int xstart = vol_start[2] / vol->metadata.chunks[2];
    int zend = (vol_start[0] + chunk_dims[0]-1) / vol->metadata.chunks[0];
    int yend = (vol_start[1] + chunk_dims[1]-1) / vol->metadata.chunks[1];
    int xend = (vol_start[2] + chunk_dims[2]-1) / vol->metadata.chunks[2];


    for (int z = zstart; z <= zend; z++) {
        for (int y = ystart; y <= yend; y++) {
            for (int x = xstart; x <= xend; x++) {
                char blockpath[1024] = {'\0'};
                chunk *c = NULL;
                snprintf(blockpath, 1023, "%s/%d/%d/%d", vol->cache_dir, z, y, x);
                LOG_INFO("checking for zarr block at %s", blockpath);
                if (vs__path_exists(blockpath)) {
                    LOG_INFO("reading %s from disk", blockpath);
                    c = vs_zarr_read_chunk(blockpath, vol->metadata);
                    if (c == NULL) {
                        LOG_ERROR("failed to read zarr chunk from %s", blockpath);
                        vs_chunk_free(ret);
                        return NULL;
                    }
                } else {
                    char url[1024] = {'\0'};
                    snprintf(url, 1023, "%s/%d/%d/%d", vol->url, z, y, x);
                    LOG_INFO("downloading block from %s", url);
                    c = vs_zarr_fetch_block(url, vol->metadata);
                    if (c == NULL) {
                        //NOTE: this is not necessarily an error. Some logical blocks do not exist physically because
                        //they are all zero, and zarr will by default not keep all zero chunk files. so for now we'll assume
                        //that is the case and just skip it
                        LOG_ERROR("could not download block from %s", url);
                        continue;
                    }
                    LOG_INFO("downloaded block from %s", url);
                    LOG_INFO("writing chunk to %s", blockpath);
                    if (vs_zarr_write_chunk(blockpath, vol->metadata, c)) {
                        LOG_ERROR("failed to write zarr chunk to %s", blockpath);
                        vs_chunk_free(c);
                        vs_chunk_free(ret);
                        return NULL;
                    }
                }

                s32 src_start[3] = {
                    MAX(0, vol_start[0] - z * vol->metadata.chunks[0]),
                    MAX(0, vol_start[1] - y * vol->metadata.chunks[1]),
                    MAX(0, vol_start[2] - x * vol->metadata.chunks[2])
                  };

                s32 dest_start[3] = {
                    z * vol->metadata.chunks[0] - vol_start[0],
                    y * vol->metadata.chunks[1] - vol_start[1],
                    x * vol->metadata.chunks[2] - vol_start[2]
                  };

                s32 copy_dims[3] = {
                    MIN(vol->metadata.chunks[0] - src_start[0], chunk_dims[0] - dest_start[0]),
                    MIN(vol->metadata.chunks[1] - src_start[1], chunk_dims[1] - dest_start[1]),
                    MIN(vol->metadata.chunks[2] - src_start[2], chunk_dims[2] - dest_start[2])
                  };

                if (vs_chunk_graft(ret, c, src_start, dest_start, copy_dims)) {
                    vs_chunk_free(c);
                    vs_chunk_free(ret);
                    LOG_ERROR("failed to graft chunk");
                    return NULL;
                }
                vs_chunk_free(c);
            }
        }
    }
    return ret;
}


// zarr




chunk* vs_zarr_fetch_block(char* url, zarr_metadata metadata) {

  void* compressed_buf = NULL;
  long compressed_size;
  if ((compressed_size = vs_download(url, &compressed_buf)) <= 0) {
      free(compressed_buf);
    return NULL;
  }
  chunk* mychunk = vs_zarr_decompress_chunk(compressed_size, compressed_buf,metadata);
  free(compressed_buf);
  return mychunk;
}

static void vs__json_parse_int32_array(json_object *array_obj, int32_t output[3]) {
    size_t array_len = json_object_array_length(array_obj);
    for (size_t i = 0; i < 3 && i < array_len; i++) {
        json_object *element = json_object_array_get_idx(array_obj, i);
        output[i] = (int32_t)json_object_get_int(element);
    }
}

int vs_zarr_parse_metadata(const char *json_string, zarr_metadata *metadata) {
    json_object *root = json_tokener_parse(json_string);
    if (!root) {
        printf("Failed to parse JSON!\n");
        return 1;
    }

    json_object *shapes_value;
    if (json_object_object_get_ex(root, "shape", &shapes_value) &&
        json_object_is_type(shapes_value, json_type_array)) {
        vs__json_parse_int32_array(shapes_value, metadata->shape);
    }

    json_object *chunks_value;
    if (json_object_object_get_ex(root, "chunks", &chunks_value) &&
        json_object_is_type(chunks_value, json_type_array)) {
        vs__json_parse_int32_array(chunks_value, metadata->chunks);
    }

    json_object *compressor_value;
    if (json_object_object_get_ex(root, "compressor", &compressor_value) &&
        json_object_is_type(compressor_value, json_type_object)) {

        json_object *blocksize;
        if (json_object_object_get_ex(compressor_value, "blocksize", &blocksize)) {
            metadata->compressor.blocksize = json_object_get_int(blocksize);
        }

        json_object *clevel;
        if (json_object_object_get_ex(compressor_value, "clevel", &clevel)) {
            metadata->compressor.clevel = json_object_get_int(clevel);
        }

        json_object *cname;
        if (json_object_object_get_ex(compressor_value, "cname", &cname)) {
            const char *cname_str = json_object_get_string(cname);
            strncpy(metadata->compressor.cname, cname_str, sizeof(metadata->compressor.cname) - 1);
            metadata->compressor.cname[sizeof(metadata->compressor.cname) - 1] = '\0';
        }

        json_object *id;
        if (json_object_object_get_ex(compressor_value, "id", &id)) {
            const char *id_str = json_object_get_string(id);
            strncpy(metadata->compressor.id, id_str, sizeof(metadata->compressor.id) - 1);
            metadata->compressor.id[sizeof(metadata->compressor.id) - 1] = '\0';
        }

        json_object *shuffle;
        if (json_object_object_get_ex(compressor_value, "shuffle", &shuffle)) {
            metadata->compressor.shuffle = json_object_get_int(shuffle);
        }
    }

    json_object *dtype_value;
    if (json_object_object_get_ex(root, "dtype", &dtype_value)) {
        const char *dtype_str = json_object_get_string(dtype_value);
        strncpy(metadata->dtype, dtype_str, sizeof(metadata->dtype) - 1);
        metadata->dtype[sizeof(metadata->dtype) - 1] = '\0';
    }

    json_object *fill_value;
    if (json_object_object_get_ex(root, "fill_value", &fill_value)) {
        metadata->fill_value = json_object_get_int(fill_value);
    }

    json_object *order_value;
    if (json_object_object_get_ex(root, "order", &order_value)) {
        const char *order_str = json_object_get_string(order_value);
        if (order_str && order_str[0]) {
            metadata->order = order_str[0];
        }
    }

    json_object *format_value;
    if (json_object_object_get_ex(root, "zarr_format", &format_value)) {
        metadata->zarr_format = json_object_get_int(format_value);
    }

    json_object_put(root);
    return 0;
}

zarr_metadata vs_zarr_parse_zarray(char *path) {
  zarr_metadata metadata = {0};

  FILE *fp = fopen(path, "rt");
  if (fp == NULL) {
    LOG_ERROR("could not open file %s\n", path);
    assert(false);
    return metadata;
  }
  s32 size;
  fseek(fp, 0, SEEK_END);
  size = ftell(fp);
  fseek(fp, 0, SEEK_SET);
  char *buf = calloc(size + 1, 1);
  fread(buf, 1, size, fp);


  if (vs_zarr_parse_metadata(buf, &metadata)) {
    printf("Shape: [%d, %d, %d]\n",
           metadata.shape[0], metadata.shape[1], metadata.shape[2]);
    printf("Chunks: [%d, %d, %d]\n",
           metadata.chunks[0], metadata.chunks[1], metadata.chunks[2]);
    printf("Compressor:\n");
    printf("  blocksize: %d\n", metadata.compressor.blocksize);
    printf("  clevel: %d\n", metadata.compressor.clevel);
    printf("  cname: %s\n", metadata.compressor.cname);
    printf("  id: %s\n", metadata.compressor.id);
    printf("  shuffle: %d\n", metadata.compressor.shuffle);
    printf("dtype: %s\n", metadata.dtype);
    printf("fill_value: %d\n", metadata.fill_value);
    printf("order: %c\n", metadata.order);
    printf("zarr_format: %d\n", metadata.zarr_format);
  }

  free(buf);
  return metadata;
}

chunk* vs_zarr_read_chunk(char* path, zarr_metadata metadata) {

    FILE* fp = fopen(path, "rb");
    fseek(fp, 0, SEEK_END);
    long size = ftell(fp);
    fseek(fp, 0, SEEK_SET);
    u8* compressed_data = malloc(size);
    fread(compressed_data,1,size,fp);

    chunk* ret= vs_zarr_decompress_chunk(size, compressed_data, metadata);
    free(compressed_data);
    return ret;
}

chunk* vs_zarr_decompress_chunk(long size, void* compressed_data, zarr_metadata metadata) {

    int z = metadata.chunks[0];
    int y = metadata.chunks[1];
    int x = metadata.chunks[2];
    int dtype_size = 0;
    if(strcmp(metadata.dtype,"|u1") == 0) {
        dtype_size = 1;
    } else if (strcmp(metadata.dtype, "|u2") == 0) {
        ASSERT(false,"16 bit zarr not currently supported");
        dtype_size = 2;
    } else {
        LOG_ERROR("unsupported zarr format. Only unsigned 8 and unsigned 16 are supported\n");
    }

    unsigned char* decompressed_data;
    int decompressed_size;
    // the data may not actually be compressed. if so, just use the compressed data
    if(strnlen(metadata.compressor.cname,32) == 0) {
        decompressed_data = compressed_data;
        decompressed_size = size;
    } else {
        decompressed_data = malloc(z * y * x * dtype_size);
        decompressed_size = blosc2_decompress(compressed_data, size, decompressed_data, z * y * x * dtype_size);
        if (decompressed_size < 0) {
            LOG_ERROR("Blosc2 decompression failed: %d\n", decompressed_size);
            free(decompressed_data);
            return NULL;
        }
    }
    chunk *ret = vs_chunk_new((s32[3]){z, y, x});

    for (int z = 0; z < ret->dims[0]; z++) {
        for (int y = 0; y < ret->dims[1]; y++) {
            for (int x = 0; x < ret->dims[2]; x++) {
                vs_chunk_set(ret, z, y, x, (f32) decompressed_data[z * ret->dims[1] * ret->dims[2] + y * ret->dims[2] + x]);
            }
        }
    }
    if(decompressed_data != compressed_data) {
        free(decompressed_data);
    }

    return ret;
}


int vs_zarr_write_chunk(char *path, zarr_metadata metadata, chunk* c) {
    // the directory to the file path might not exist so we will mkdir for it here
    // path should be a path to the chunk file name, e.g. 54keV_7.91um_Scroll1A.zarr/0/50/30/30 will write out
    // a file called 30 in directory 30 in 50 in 0 in 54keV...

    char* dirname = vs__basename(path);
    if (vs__mkdir_p(dirname)) {
        LOG_ERROR("failed to mkdirs to %s",dirname);
        return 1;
    }
    void* compressed_buf;
    int len = vs_zarr_compress_chunk(c,metadata,&compressed_buf);
    if (len <= 0) {
        //TODO: len == 0 is probably an error, right?
        return 1;
    }
    FILE* fp = fopen(path, "wb");
    fwrite(compressed_buf,1,len,fp);
    LOG_INFO("wrote chunk to %s",path);
    fclose(fp);
    free(dirname);
    free(compressed_buf);
    return 0;
}

int vs_zarr_compress_chunk(chunk* c, zarr_metadata metadata, void** compressed_data) {
    if (c->dims[0] != metadata.chunks[0]) {
        LOG_ERROR("zarr block size mismatch with chunk dims");
        return 1;
    }
    if (c->dims[1] != metadata.chunks[1]) {
        LOG_ERROR("zarr block size mismatch with chunk dims");
        return 1;
    }
    if (c->dims[2] != metadata.chunks[2]) {
        LOG_ERROR("zarr block size mismatch with chunk dims");
        return 1;
    }
  int z = metadata.chunks[0];
  int y = metadata.chunks[1];
  int x = metadata.chunks[2];
  int dtype_size = 0;
  u8* decompressed_data = NULL;
  if (strcmp(metadata.dtype, "|u1") == 0) {
    dtype_size = 1;
    decompressed_data = malloc(z*y*x);
    for (int _z = 0; _z < z; _z++) {
      for (int _y = 0; _y < y; _y++) {
        for (int _x = 0; _x < x; _x++) {
          decompressed_data[_z*y*x+_y*x+_x] = (u8) vs_chunk_get(c,_z,_y,_x);
        }
      }
    }
  } else if (strcmp(metadata.dtype, "|u2") == 0) {
      LOG_ERROR("16 bit zarr not currently supported\n");
      return 1;
  } else {
    LOG_ERROR("unsupported zarr format. Only unsigned 8 is supported\n");
  }
  *compressed_data = malloc(z*y*x+BLOSC2_MAX_OVERHEAD);
  int compressed_len = blosc2_compress(metadata.compressor.clevel,metadata.compressor.shuffle,dtype_size,decompressed_data,z*y*x,*compressed_data,z*y*x*BLOSC2_MAX_OVERHEAD);

  if (compressed_len <= 0) {
    LOG_ERROR("Blosc2 compression failed: %d\n", compressed_len);
    free(compressed_data);
    free(decompressed_data);
    return -1;
  }
  return compressed_len;
}


//vesuvius specific
chunk *vs_tiff_to_chunk(const char *tiffpath) {
  TiffImage *img = vs_tiff_read(tiffpath);
  if (!img || !img->isValid) {
      LOG_ERROR("tiff is NULL or invalid");
    return NULL;
  }
  if (img->depth <= 1) {
    printf("can't load a 2d tiff as a chunk");
    return NULL;
  }

  //TODO: can we assume that all 3D tiffs have the same x,y dimensions for all slices? because we are right here
  s32 dims[3] = {img->depth, img->directories[0].height, img->directories[0].width};
  chunk *ret = vs_chunk_new(dims);
  for (s32 z = 0; z < dims[0]; z++) {
    void *buf = vs_tiff_read_directory_data(img, z);
    for (s32 y = 0; y < dims[1]; y++) {
      for (s32 x = 0; x < dims[2]; x++) {
        if (img->directories[z].bitsPerSample == 8) {
          ret->data[z * dims[1] * dims[2] + y * dims[2] + x] = vs_tiff_pixel8(
            buf, y, x, img->directories[z].width);
        } else if (img->directories[z].bitsPerSample == 16) {
          ret->data[z * dims[1] * dims[2] + y * dims[2] + x] = vs_tiff_pixel16(
            buf, y, x, img->directories[z].width);
        }
      }
    }
  }
  return ret;
}


slice *vs_tiff_to_slice(const char *tiffpath, int index) {
  TiffImage *img = vs_tiff_read(tiffpath);
  if (!img || !img->isValid) {
      LOG_ERROR("tiff is null or invalid");
      return NULL;
  }
  if (index < 0 || index >= img->depth) {
      LOG_ERROR("index %d is invalid for a tiff with depth %d",index,img->depth);
      return NULL;
  }

  s32 dims[2] = {img->directories[0].height, img->directories[0].width};
  slice *ret = vs_slice_new(dims);

  void *buf = vs_tiff_read_directory_data(img, index);
  for (s32 y = 0; y < dims[0]; y++) {
    for (s32 x = 0; x < dims[1]; x++) {
      if (img->directories[index].bitsPerSample == 8) {
        ret->data[y * dims[1] + x] = vs_tiff_pixel8(buf, y, x, img->directories[index].width);
      } else if (img->directories[index].bitsPerSample == 16) {
        ret->data[y * dims[1] + x] = vs_tiff_pixel16(buf, y, x, img->directories[index].width);
      }
    }
  }
  return ret;
}


#endif // defined(VESUVIUS_IMPL)
#endif // VESUVIUS_H<|MERGE_RESOLUTION|>--- conflicted
+++ resolved
@@ -950,24 +950,6 @@
     }
 }
 
-<<<<<<< HEAD
-#endif
-
-//vesuvius notes:
-// - when passing pointers to a _new function in order to fill out fields in the struct (e.g. vs_mesh_new)
-//   the struct will take ownership of the pointer and the pointer shall be cleaned up in the _free function.
-//   The caller loses ownership of the pointer
-// - index order is in Z Y X order
-// - a 0 return code indicates success for functions that do NOT return a pointer
-// - a non zero return code indicates failure
-// - a NULL pointer indicates failure for functions that return a pointer
-
-// in order to use Vesuvius-c, define VESUVIUS_IMPL in one .c file and then #include "vesuvius-c.h" 
-// in order to use curl, which depends on libcurl and ssl, define VESUVIUS_CURL_IMPL 
-// in order to use zarr, which depends on cblosc2 and json.h, define VESUVIUS_ZARR_IMPL
-
-=======
->>>>>>> 2d972c2a
 #include <stdio.h>
 #include <stdlib.h>
 #include <ctype.h>
